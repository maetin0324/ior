--- conflicted
+++ resolved
@@ -243,12 +243,7 @@
 	if (daos_initialized)
 		return;
 
-<<<<<<< HEAD
-	if (o->pool == NULL || o->svcl == NULL || o->cont == NULL) {
-		GERR("Invalid DAOS pool/cont\n");
-=======
-	if (o.pool == NULL || o.svcl == NULL || o.cont == NULL)
->>>>>>> d4d3c72e
+	if (o->pool == NULL || o->svcl == NULL || o->cont == NULL)
 		return;
 
         if (o->oclass) {

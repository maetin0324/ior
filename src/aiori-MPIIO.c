--- conflicted
+++ resolved
@@ -38,15 +38,9 @@
 static IOR_offset_t MPIIO_Xfer(int, void *, IOR_size_t *,
                                    IOR_offset_t, IOR_param_t *);
 static void MPIIO_Close(void *, IOR_param_t *);
-<<<<<<< HEAD
 static void MPIIO_SetVersion(IOR_param_t *);
 static void MPIIO_Fsync(void *, IOR_param_t *);
-=======
-void MPIIO_Delete(char *, IOR_param_t *);
-static void MPIIO_SetVersion(IOR_param_t *);
-static void MPIIO_Fsync(void *, IOR_param_t *);
-int MPIIO_Access(const char *, int, IOR_param_t *);
->>>>>>> 831a5ef8
+
 
 /************************** D E C L A R A T I O N S ***************************/
 
@@ -70,8 +64,6 @@
 /***************************** F U N C T I O N S ******************************/
 
 /*
-<<<<<<< HEAD
-=======
  * Try to access a file through the MPIIO interface.
  */
 int MPIIO_Access(const char *path, int mode, IOR_param_t *param)
@@ -96,7 +88,6 @@
 }
 
 /*
->>>>>>> 831a5ef8
  * Create and open a file through the MPIIO interface.
  */
 static void *MPIIO_Create(char *testFileName, IOR_param_t * param)
@@ -386,13 +377,8 @@
  */
 static void MPIIO_Fsync(void *fdp, IOR_param_t * param)
 {
-<<<<<<< HEAD
         if (MPI_File_sync(*(MPI_File *)fd) != MPI_SUCCESS)
                 EWARN("fsync() failed");
-=======
-    MPI_File * fd = (MPI_File*) fdp;
-    MPI_File_sync(*fd);
->>>>>>> 831a5ef8
 }
 
 /*
@@ -521,28 +507,4 @@
         }
 
         return (aggFileSizeFromStat);
-}
-
-/*
- * Try to access a file through the MPIIO interface.
- */
-int MPIIO_Access(const char *path, int mode, IOR_param_t *param)
-{
-    MPI_File fd;
-    int mpi_mode = MPI_MODE_UNIQUE_OPEN;
-
-    if ((mode & W_OK) && (mode & R_OK))
-        mpi_mode |= MPI_MODE_RDWR;
-    else if (mode & W_OK)
-        mpi_mode |= MPI_MODE_WRONLY;
-    else
-        mpi_mode |= MPI_MODE_RDONLY;
-
-    int ret = MPI_File_open(MPI_COMM_SELF, path, mpi_mode,
-                            MPI_INFO_NULL, &fd);
-
-    if (!ret)
-        MPI_File_close(&fd);
-
-    return ret;
 }
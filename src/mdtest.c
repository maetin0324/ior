/*
 * Copyright (C) 2003, The Regents of the University of California.
 *  Produced at the Lawrence Livermore National Laboratory.
 *  Written by Christopher J. Morrone <morrone@llnl.gov>,
 *  Bill Loewe <loewe@loewe.net>, Tyce McLarty <mclarty@llnl.gov>,
 *  and Ryan Kroiss <rrkroiss@lanl.gov>.
 *  All rights reserved.
 *  UCRL-CODE-155800
 *
 *  Please read the COPYRIGHT file.
 *
 *  This program is free software; you can redistribute it and/or modify
 *  it under the terms of the GNU General Public License (as published by
 *  the Free Software Foundation) version 2, dated June 1991.
 *
 *  This program is distributed in the hope that it will be useful,
 *  but WITHOUT ANY WARRANTY; without even the IMPLIED WARRANTY OF
 *  MERCHANTABILITY or FITNESS FOR A PARTICULAR PURPOSE.  See the
 *  terms and conditions of the GNU General Public License for more details.
 *
 *  You should have received a copy of the GNU General Public License
 *  along with this program; if not, write to the Free Software
 *  Foundation, Inc., 59 Temple Place, Suite 330, Boston, MA  02111-1307  USA
 *
 * CVS info:
 *   $RCSfile: mdtest.c,v $
 *   $Revision: 1.4 $
 *   $Date: 2013/11/27 17:05:31 $
 *   $Author: brettkettering $
 */
#include <limits.h>
#include <math.h>
#include <stdio.h>
#include <stdlib.h>
#include <stdbool.h>
#include <inttypes.h>
#include <sys/types.h>
#include <sys/stat.h>
#include <stdarg.h>

#include "option.h"
#include "utilities.h"

#if HAVE_SYS_PARAM_H
#include <sys/param.h>
#endif

#if HAVE_SYS_MOUNT_H
#include <sys/mount.h>
#endif

#if HAVE_SYS_STATFS_H
#include <sys/statfs.h>
#endif

#if HAVE_SYS_STATVFS_H
#include <sys/statvfs.h>
#endif

#include <fcntl.h>
#include <string.h>

#if HAVE_STRINGS_H
#include <strings.h>
#endif

#include <unistd.h>
#include <dirent.h>
#include <errno.h>
#include <time.h>
#include <sys/time.h>

#include "aiori.h"
#include "ior.h"
#include "mdtest.h"

#include <mpi.h>

#define FILEMODE S_IRUSR|S_IWUSR|S_IRGRP|S_IWGRP|S_IROTH
#define DIRMODE S_IRUSR|S_IWUSR|S_IXUSR|S_IRGRP|S_IWGRP|S_IXGRP|S_IROTH|S_IXOTH
#define RELEASE_VERS META_VERSION
#define TEST_DIR "test-dir"
#define ITEM_COUNT 25000

#define LLU "%lu"

static int size;
static uint64_t *rand_array;
static char testdir[MAX_PATHLEN];
static char testdirpath[MAX_PATHLEN];
static char base_tree_name[MAX_PATHLEN];
static char **filenames;
static char hostname[MAX_PATHLEN];
static char mk_name[MAX_PATHLEN];
static char stat_name[MAX_PATHLEN];
static char read_name[MAX_PATHLEN];
static char rm_name[MAX_PATHLEN];
static char unique_mk_dir[MAX_PATHLEN];
static char unique_chdir_dir[MAX_PATHLEN];
static char unique_stat_dir[MAX_PATHLEN];
static char unique_read_dir[MAX_PATHLEN];
static char unique_rm_dir[MAX_PATHLEN];
static char unique_rm_uni_dir[MAX_PATHLEN];
static char *write_buffer;
static char *read_buffer;
static char *verify_read_buffer;
static char *stoneWallingStatusFile;


static int barriers;
static int create_only;
static int stat_only;
static int read_only;
static int verify_read;
static int verification_error;
static int remove_only;
static int leaf_only;
static unsigned branch_factor;
static int depth;

/*
 * This is likely a small value, but it's sometimes computed by
 * branch_factor^(depth+1), so we'll make it a larger variable,
 * just in case.
 */
static uint64_t num_dirs_in_tree;
/*
 * As we start moving towards Exascale, we could have billions
 * of files in a directory. Make room for that possibility with
 * a larger variable.
 */
static uint64_t items;
static uint64_t items_per_dir;
static uint64_t num_dirs_in_tree_calc; /* this is a workaround until the overal code is refactored */
static int directory_loops;
static int print_time;
static int print_rate_and_time;
static int random_seed;
static int shared_file;
static int files_only;
static int dirs_only;
static int pre_delay;
static int unique_dir_per_task;
static int time_unique_dir_overhead;
static int throttle;
static int collective_creates;
static size_t write_bytes;
static int stone_wall_timer_seconds;
static size_t read_bytes;
static int sync_file;
static int call_sync;
static int path_count;
static int nstride; /* neighbor stride */
static int make_node = 0;

static mdtest_results_t * summary_table;
static pid_t pid;
static uid_t uid;

/* Use the POSIX backend by default */
static const ior_aiori_t *backend;

static IOR_param_t param;

/* This structure describes the processing status for stonewalling */
typedef struct{
  double start_time;

  int stone_wall_timer_seconds;

  uint64_t items_start;
  uint64_t items_done;

  uint64_t items_per_dir;
} rank_progress_t;

#define CHECK_STONE_WALL(p) (((p)->stone_wall_timer_seconds != 0) && ((GetTimeStamp() - (p)->start_time) > (p)->stone_wall_timer_seconds))

/* for making/removing unique directory && stating/deleting subdirectory */
enum {MK_UNI_DIR, STAT_SUB_DIR, READ_SUB_DIR, RM_SUB_DIR, RM_UNI_DIR};

/* a helper function for passing debug and verbose messages.
   use the MACRO as it will insert __LINE__ for you.
   Pass the verbose level for root to print, then the verbose level for anyone to print.
   Pass -1 to suppress the print for anyone.
   Then do the standard printf stuff.  This function adds the newline for you.
*/
#define VERBOSE(root,any,...) VerboseMessage(root,any,__LINE__,__VA_ARGS__)
void VerboseMessage (int root_level, int any_level, int line, char * format, ...) {
    if ((rank==0 && verbose >= root_level) || (any_level > 0 && verbose >= any_level)) {
        char buffer[1024];
        va_list args;
        va_start (args, format);
        vsnprintf (buffer, 1024, format, args);
        va_end (args);
        if (root_level == 0 && any_level == -1) {
            /* No header when it is just the standard output */
            fprintf( out_logfile, "%s\n", buffer );
        } else {
            /* add a header when the verbose is greater than 0 */
            fprintf( out_logfile, "V-%d: Rank %3d Line %5d %s\n", root_level, rank, line, buffer );
        }
        fflush(out_logfile);
    }
}

void generate_memory_pattern(char * buffer, size_t bytes){
  for(int i=0; i < bytes; i++){
    buffer[i] = i + 1;
  }
}

void offset_timers(double * t, int tcount) {
    double toffset;
    int i;


    VERBOSE(1,-1,"V-1: Entering offset_timers..." );

    toffset = GetTimeStamp() - t[tcount];
    for (i = 0; i < tcount+1; i++) {
        t[i] += toffset;
    }
}

void parse_dirpath(char *dirpath_arg) {
    char * tmp, * token;
    char delimiter_string[3] = { '@', '\n', '\0' };
    int i = 0;


    VERBOSE(1,-1, "Entering parse_dirpath on %s...", dirpath_arg );

    tmp = dirpath_arg;

    if (* tmp != '\0') path_count++;
    while (* tmp != '\0') {
        if (* tmp == '@') {
            path_count++;
        }
        tmp++;
    }
    // prevent changes to the original dirpath_arg
    dirpath_arg = strdup(dirpath_arg);
    filenames = (char **)malloc(path_count * sizeof(char **));
    if (filenames == NULL || dirpath_arg == NULL) {
        FAIL("out of memory");
    }

    token = strtok(dirpath_arg, delimiter_string);
    while (token != NULL) {
        filenames[i] = token;
        token = strtok(NULL, delimiter_string);
        i++;
    }
}

static void prep_testdir(int j, int dir_iter){
  int pos = sprintf(testdir, "%s", testdirpath);
  if ( testdir[strlen( testdir ) - 1] != '/' ) {
      pos += sprintf(& testdir[pos], "/");
  }
  pos += sprintf(& testdir[pos], "%s", TEST_DIR);
  pos += sprintf(& testdir[pos], ".%d-%d", j, dir_iter);
}

static void phase_end(){
  if (call_sync){
    if(! backend->sync){
      FAIL("Error, backend does not provide the sync method, but your requested to use sync.");
    }
    backend->sync(& param);
  }

  if (barriers) {
    MPI_Barrier(testComm);
  }
}

/*
 * This function copies the unique directory name for a given option to
 * the "to" parameter. Some memory must be allocated to the "to" parameter.
 */

void unique_dir_access(int opt, char *to) {
    if (opt == MK_UNI_DIR) {
        MPI_Barrier(testComm);
        sprintf( to, "%s/%s", testdir, unique_chdir_dir );
    } else if (opt == STAT_SUB_DIR) {
        sprintf( to, "%s/%s", testdir, unique_stat_dir );
    } else if (opt == READ_SUB_DIR) {
        sprintf( to, "%s/%s", testdir, unique_read_dir );
    } else if (opt == RM_SUB_DIR) {
        sprintf( to, "%s/%s", testdir, unique_rm_dir );
    } else if (opt == RM_UNI_DIR) {
        sprintf( to, "%s/%s", testdir, unique_rm_uni_dir );
    }
    VERBOSE(1,-1,"Entering unique_dir_access, set it to %s", to );
}

static void create_remove_dirs (const char *path, bool create, uint64_t itemNum) {
    char curr_item[MAX_PATHLEN];
    const char *operation = create ? "create" : "remove";

    if ( (itemNum % ITEM_COUNT==0 && (itemNum != 0))) {
        VERBOSE(3,5,"dir: "LLU"", operation, itemNum);
    }

    //create dirs
    sprintf(curr_item, "%s/dir.%s%" PRIu64, path, create ? mk_name : rm_name, itemNum);
    VERBOSE(3,5,"create_remove_items_helper (dirs %s): curr_item is '%s'", operation, curr_item);

    if (create) {
        if (backend->mkdir(curr_item, DIRMODE, &param) == -1) {
            FAIL("unable to create directory %s", curr_item);
        }
    } else {
        if (backend->rmdir(curr_item, &param) == -1) {
            FAIL("unable to remove directory %s", curr_item);
        }
    }
}

static void remove_file (const char *path, uint64_t itemNum) {
    char curr_item[MAX_PATHLEN];

    if ( (itemNum % ITEM_COUNT==0 && (itemNum != 0))) {
        VERBOSE(3,5,"remove file: "LLU"\n", itemNum);
    }

    //remove files
    sprintf(curr_item, "%s/file.%s"LLU"", path, rm_name, itemNum);
    VERBOSE(3,5,"create_remove_items_helper (non-dirs remove): curr_item is '%s'", curr_item);
    if (!(shared_file && rank != 0)) {
        backend->delete (curr_item, &param);
    }
}

static void create_file (const char *path, uint64_t itemNum) {
    char curr_item[MAX_PATHLEN];
    void *aiori_fh;

    if ( (itemNum % ITEM_COUNT==0 && (itemNum != 0))) {
        VERBOSE(3,5,"create file: "LLU"", itemNum);
    }

    //create files
    sprintf(curr_item, "%s/file.%s"LLU"", path, mk_name, itemNum);
    VERBOSE(3,5,"create_remove_items_helper (non-dirs create): curr_item is '%s'", curr_item);

    if (collective_creates) {
        param.openFlags = IOR_WRONLY;

        VERBOSE(3,5,"create_remove_items_helper (collective): open..." );

        if (make_node)
            aiori_fh = backend->mknod (curr_item);
	else
            aiori_fh = backend->open (curr_item, &param);
        if (NULL == aiori_fh) {
            FAIL("unable to open file %s", curr_item);
        }

        /*
         * !collective_creates
         */
    } else {
        param.openFlags = IOR_CREAT | IOR_WRONLY;
        param.filePerProc = !shared_file;
	param.mode = FILEMODE;

        VERBOSE(3,5,"create_remove_items_helper (non-collective, shared): open..." );

        if (make_node)
            aiori_fh = backend->mknod (curr_item);
	else
            aiori_fh = backend->create (curr_item, &param);
        if (NULL == aiori_fh) {
            FAIL("unable to create file %s", curr_item);
        }
    }

    if (write_bytes > 0) {
        VERBOSE(3,5,"create_remove_items_helper: write..." );

        /*
         * According to Bill Loewe, writes are only done one time, so they are always at
         * offset 0 (zero).
         */
        param.offset = 0;
        param.fsyncPerWrite = sync_file;
        if ( write_bytes != (size_t) backend->xfer (WRITE, aiori_fh, (IOR_size_t *) write_buffer, write_bytes, &param)) {
            FAIL("unable to write file %s", curr_item);
        }
    }

    VERBOSE(3,5,"create_remove_items_helper: close..." );

    if (!make_node)
        backend->close (aiori_fh, &param);
}

/* helper for creating/removing items */
void create_remove_items_helper(const int dirs, const int create, const char *path,
                                uint64_t itemNum, rank_progress_t * progress) {

    VERBOSE(1,-1,"Entering create_remove_items_helper on %s", path );

    for (uint64_t i = progress->items_start; i < progress->items_per_dir ; ++i) {
        if (!dirs) {
            if (create) {
                create_file (path, itemNum + i);
            } else {
                remove_file (path, itemNum + i);
            }
        } else {
            create_remove_dirs (path, create, itemNum + i);
        }
        if(CHECK_STONE_WALL(progress)){
          if(progress->items_done == 0){
            progress->items_done = i + 1;
          }
          return;
        }
    }
    progress->items_done = progress->items_per_dir;
}

/* helper function to do collective operations */
void collective_helper(const int dirs, const int create, const char* path, uint64_t itemNum, rank_progress_t * progress) {
    char curr_item[MAX_PATHLEN];

    VERBOSE(1,-1,"Entering collective_helper on %s", path );
    for (uint64_t i = progress->items_start ; i < progress->items_per_dir ; ++i) {
        if (dirs) {
            create_remove_dirs (path, create, itemNum + i);
            continue;
        }

        sprintf(curr_item, "%s/file.%s"LLU"", path, create ? mk_name : rm_name, itemNum+i);
        VERBOSE(3,5,"create file: %s", curr_item);

        if (create) {
            void *aiori_fh;

            //create files
            param.openFlags = IOR_WRONLY | IOR_CREAT;
	    param.mode = FILEMODE;
            aiori_fh = backend->create (curr_item, &param);
            if (NULL == aiori_fh) {
                FAIL("unable to create file %s", curr_item);
            }

            backend->close (aiori_fh, &param);
        } else if (!(shared_file && rank != 0)) {
            //remove files
            backend->delete (curr_item, &param);
        }
        if(CHECK_STONE_WALL(progress)){
          progress->items_done = i + 1;
          return;
        }
    }
    progress->items_done = progress->items_per_dir;
}

/* recusive function to create and remove files/directories from the
   directory tree */
void create_remove_items(int currDepth, const int dirs, const int create, const int collective, const char *path, uint64_t dirNum, rank_progress_t * progress) {
    unsigned i;
    char dir[MAX_PATHLEN];
    char temp_path[MAX_PATHLEN];
    unsigned long long currDir = dirNum;


    VERBOSE(1,-1,"Entering create_remove_items on %s, currDepth = %d...", path, currDepth );


    memset(dir, 0, MAX_PATHLEN);
    strcpy(temp_path, path);

    VERBOSE(3,5,"create_remove_items (start): temp_path is '%s'", temp_path );

    if (currDepth == 0) {
        /* create items at this depth */
        if (!leaf_only || (depth == 0 && leaf_only)) {
            if (collective) {
                collective_helper(dirs, create, temp_path, 0, progress);
            } else {
                create_remove_items_helper(dirs, create, temp_path, 0, progress);
            }
        }

        if (depth > 0) {
            create_remove_items(++currDepth, dirs, create,
                                collective, temp_path, ++dirNum, progress);
        }

    } else if (currDepth <= depth) {
        /* iterate through the branches */
        for (i=0; i<branch_factor; i++) {

            /* determine the current branch and append it to the path */
            sprintf(dir, "%s.%llu/", base_tree_name, currDir);
            strcat(temp_path, "/");
            strcat(temp_path, dir);

            VERBOSE(3,5,"create_remove_items (for loop): temp_path is '%s'", temp_path );

            /* create the items in this branch */
            if (!leaf_only || (leaf_only && currDepth == depth)) {
                if (collective) {
                    collective_helper(dirs, create, temp_path, currDir*items_per_dir, progress);
                } else {
                    create_remove_items_helper(dirs, create, temp_path, currDir*items_per_dir, progress);
                }
            }

            /* make the recursive call for the next level below this branch */
            create_remove_items(
                ++currDepth,
                dirs,
                create,
                collective,
                temp_path,
                ( currDir * ( unsigned long long )branch_factor ) + 1,
                progress
               );
            currDepth--;

            /* reset the path */
            strcpy(temp_path, path);
            currDir++;
        }
    }
}

/* stats all of the items created as specified by the input parameters */
void mdtest_stat(const int random, const int dirs, const long dir_iter, const char *path, rank_progress_t * progress) {
    struct stat buf;
    uint64_t parent_dir, item_num = 0;
    char item[MAX_PATHLEN], temp[MAX_PATHLEN];

    VERBOSE(1,-1,"Entering mdtest_stat on %s", path );

    uint64_t stop_items = items;

    if( directory_loops != 1 ){
      stop_items = items_per_dir;
    }

    /* iterate over all of the item IDs */
    for (uint64_t i = 0 ; i < stop_items ; ++i) {
        /*
         * It doesn't make sense to pass the address of the array because that would
         * be like passing char **. Tested it on a Cray and it seems to work either
         * way, but it seems that it is correct without the "&".
         *
         memset(&item, 0, MAX_PATHLEN);
        */
        memset(item, 0, MAX_PATHLEN);
        memset(temp, 0, MAX_PATHLEN);


        /* determine the item number to stat */
        if (random) {
            item_num = rand_array[i];
        } else {
            item_num = i;
        }

        /* make adjustments if in leaf only mode*/
        if (leaf_only) {
            item_num += items_per_dir *
                (num_dirs_in_tree - (uint64_t) pow( branch_factor, depth ));
        }

        /* create name of file/dir to stat */
        if (dirs) {
            if ( (i % ITEM_COUNT == 0) && (i != 0)) {
                VERBOSE(3,5,"stat dir: "LLU"", i);
            }
            sprintf(item, "dir.%s"LLU"", stat_name, item_num);
        } else {
            if ( (i % ITEM_COUNT == 0) && (i != 0)) {
                VERBOSE(3,5,"stat file: "LLU"", i);
            }
            sprintf(item, "file.%s"LLU"", stat_name, item_num);
        }

        /* determine the path to the file/dir to be stat'ed */
        parent_dir = item_num / items_per_dir;

        if (parent_dir > 0) {        //item is not in tree's root directory

            /* prepend parent directory to item's path */
            sprintf(temp, "%s."LLU"/%s", base_tree_name, parent_dir, item);
            strcpy(item, temp);

            //still not at the tree's root dir
            while (parent_dir > branch_factor) {
                parent_dir = (uint64_t) ((parent_dir-1) / branch_factor);
                sprintf(temp, "%s."LLU"/%s", base_tree_name, parent_dir, item);
                strcpy(item, temp);
            }
        }

        /* Now get item to have the full path */
        sprintf( temp, "%s/%s", path, item );
        strcpy( item, temp );

        /* below temp used to be hiername */
        VERBOSE(3,5,"mdtest_stat %4s: %s", (dirs ? "dir" : "file"), item);
        if (-1 == backend->stat (item, &buf, &param)) {
            FAIL("unable to stat %s %s", dirs ? "directory" : "file", item);
        }
    }
}


/* reads all of the items created as specified by the input parameters */
void mdtest_read(int random, int dirs, const long dir_iter, char *path) {
    uint64_t parent_dir, item_num = 0;
    char item[MAX_PATHLEN], temp[MAX_PATHLEN];
    void *aiori_fh;

    VERBOSE(1,-1,"Entering mdtest_read on %s", path );

    /* allocate read buffer */
    if (read_bytes > 0) {
        read_buffer = (char *)malloc(read_bytes);
        if (read_buffer == NULL) {
            FAIL("out of memory");
        }

        if (verify_read > 0) {
            verify_read_buffer = (char *)malloc(read_bytes);
            if (verify_read_buffer == NULL) {
                FAIL("out of memory");
            }
            generate_memory_pattern(verify_read_buffer, read_bytes);
        }
    }

    uint64_t stop_items = items;

    if( directory_loops != 1 ){
      stop_items = items_per_dir;
    }

    /* iterate over all of the item IDs */
    for (uint64_t i = 0 ; i < stop_items ; ++i) {
        /*
         * It doesn't make sense to pass the address of the array because that would
         * be like passing char **. Tested it on a Cray and it seems to work either
         * way, but it seems that it is correct without the "&".
         *
         * NTH: Both are technically correct in C.
         *
         * memset(&item, 0, MAX_PATHLEN);
         */
        memset(item, 0, MAX_PATHLEN);
        memset(temp, 0, MAX_PATHLEN);

        /* determine the item number to read */
        if (random) {
            item_num = rand_array[i];
        } else {
            item_num = i;
        }

        /* make adjustments if in leaf only mode*/
        if (leaf_only) {
            item_num += items_per_dir *
                (num_dirs_in_tree - (uint64_t) pow (branch_factor, depth));
        }

        /* create name of file to read */
        if (!dirs) {
            if ((i%ITEM_COUNT == 0) && (i != 0)) {
                VERBOSE(3,5,"read file: "LLU"", i);
            }
            sprintf(item, "file.%s"LLU"", read_name, item_num);
        }

        /* determine the path to the file/dir to be read'ed */
        parent_dir = item_num / items_per_dir;

        if (parent_dir > 0) {        //item is not in tree's root directory

            /* prepend parent directory to item's path */
            sprintf(temp, "%s."LLU"/%s", base_tree_name, parent_dir, item);
            strcpy(item, temp);

            /* still not at the tree's root dir */
            while (parent_dir > branch_factor) {
                parent_dir = (unsigned long long) ((parent_dir-1) / branch_factor);
                sprintf(temp, "%s."LLU"/%s", base_tree_name, parent_dir, item);
                strcpy(item, temp);
            }
        }

        /* Now get item to have the full path */
        sprintf( temp, "%s/%s", path, item );
        strcpy( item, temp );

        /* below temp used to be hiername */
        VERBOSE(3,5,"mdtest_read file: %s", item);

        /* open file for reading */
        param.openFlags = O_RDONLY;
        aiori_fh = backend->open (item, &param);
        if (NULL == aiori_fh) {
            FAIL("unable to open file %s", item);
        }

        /* read file */
        if (read_bytes > 0) {
            read_buffer[0] = 42; /* use a random value to ensure that the read_buffer is now different from the expected buffer and read isn't sometimes NOOP */
            if (read_bytes != (size_t) backend->xfer (READ, aiori_fh, (IOR_size_t *) read_buffer, read_bytes, &param)) {
                FAIL("unable to read file %s", item);
            }
            if(verify_read){
              if (memcmp(read_buffer, verify_read_buffer, read_bytes) != 0){
                VERBOSE(2, -1, "Error verifying %s", item);
                verification_error++;
              }
            }
        }

        /* close file */
        backend->close (aiori_fh, &param);
    }
}

/* This method should be called by rank 0.  It subsequently does all of
   the creates and removes for the other ranks */
void collective_create_remove(const int create, const int dirs, const int ntasks, const char *path, rank_progress_t * progress) {
    char temp[MAX_PATHLEN];

    VERBOSE(1,-1,"Entering collective_create_remove on %s", path );

    /* rank 0 does all of the creates and removes for all of the ranks */
    for (int i = 0 ; i < ntasks ; ++i) {
        memset(temp, 0, MAX_PATHLEN);

        strcpy(temp, testdir);
        strcat(temp, "/");

        /* set the base tree name appropriately */
        if (unique_dir_per_task) {
            sprintf(base_tree_name, "mdtest_tree.%d", i);
        } else {
            sprintf(base_tree_name, "mdtest_tree");
        }

        /* Setup to do I/O to the appropriate test dir */
        strcat(temp, base_tree_name);
        strcat(temp, ".0");

        /* set all item names appropriately */
        if (!shared_file) {
            sprintf(mk_name, "mdtest.%d.", (i+(0*nstride))%ntasks);
            sprintf(stat_name, "mdtest.%d.", (i+(1*nstride))%ntasks);
            sprintf(read_name, "mdtest.%d.", (i+(2*nstride))%ntasks);
            sprintf(rm_name, "mdtest.%d.", (i+(3*nstride))%ntasks);
        }
        if (unique_dir_per_task) {
            VERBOSE(3,5,"i %d nstride %d ntasks %d", i, nstride, ntasks);
            sprintf(unique_mk_dir, "%s/mdtest_tree.%d.0", testdir,
                    (i+(0*nstride))%ntasks);
            sprintf(unique_chdir_dir, "%s/mdtest_tree.%d.0", testdir,
                    (i+(1*nstride))%ntasks);
            sprintf(unique_stat_dir, "%s/mdtest_tree.%d.0", testdir,
                    (i+(2*nstride))%ntasks);
            sprintf(unique_read_dir, "%s/mdtest_tree.%d.0", testdir,
                    (i+(3*nstride))%ntasks);
            sprintf(unique_rm_dir, "%s/mdtest_tree.%d.0", testdir,
                    (i+(4*nstride))%ntasks);
            sprintf(unique_rm_uni_dir, "%s", testdir);
        }

        /* Now that everything is set up as it should be, do the create or remove */
        VERBOSE(3,5,"collective_create_remove (create_remove_items): temp is '%s'", temp);

        create_remove_items(0, dirs, create, 1, temp, 0, progress);
    }

    /* reset all of the item names */
    if (unique_dir_per_task) {
        sprintf(base_tree_name, "mdtest_tree.0");
    } else {
        sprintf(base_tree_name, "mdtest_tree");
    }
    if (!shared_file) {
        sprintf(mk_name, "mdtest.%d.", (0+(0*nstride))%ntasks);
        sprintf(stat_name, "mdtest.%d.", (0+(1*nstride))%ntasks);
        sprintf(read_name, "mdtest.%d.", (0+(2*nstride))%ntasks);
        sprintf(rm_name, "mdtest.%d.", (0+(3*nstride))%ntasks);
    }
    if (unique_dir_per_task) {
        sprintf(unique_mk_dir, "%s/mdtest_tree.%d.0", testdir,
                (0+(0*nstride))%ntasks);
        sprintf(unique_chdir_dir, "%s/mdtest_tree.%d.0", testdir,
                (0+(1*nstride))%ntasks);
        sprintf(unique_stat_dir, "%s/mdtest_tree.%d.0", testdir,
                (0+(2*nstride))%ntasks);
        sprintf(unique_read_dir, "%s/mdtest_tree.%d.0", testdir,
                (0+(3*nstride))%ntasks);
        sprintf(unique_rm_dir, "%s/mdtest_tree.%d.0", testdir,
                (0+(4*nstride))%ntasks);
        sprintf(unique_rm_uni_dir, "%s", testdir);
    }
}

void directory_test(const int iteration, const int ntasks, const char *path, rank_progress_t * progress) {
    int size;
    double t[5] = {0};
    char temp_path[MAX_PATHLEN];

    MPI_Comm_size(testComm, &size);

    VERBOSE(1,-1,"Entering directory_test on %s", path );

    MPI_Barrier(testComm);
    t[0] = GetTimeStamp();

    /* create phase */
    if(create_only) {
      for (int dir_iter = 0; dir_iter < directory_loops; dir_iter ++){
        prep_testdir(iteration, dir_iter);
        if (unique_dir_per_task) {
            unique_dir_access(MK_UNI_DIR, temp_path);
            if (!time_unique_dir_overhead) {
                offset_timers(t, 0);
            }
        } else {
            sprintf( temp_path, "%s/%s", testdir, path );
        }

        VERBOSE(3,-1,"directory_test: create path is '%s'", temp_path );

        /* "touch" the files */
        if (collective_creates) {
            if (rank == 0) {
                collective_create_remove(1, 1, ntasks, temp_path, progress);
            }
        } else {
            /* create directories */
            create_remove_items(0, 1, 1, 0, temp_path, 0, progress);
        }
      }
    }

    phase_end();
    t[1] = GetTimeStamp();

    /* stat phase */
    if (stat_only) {
      for (int dir_iter = 0; dir_iter < directory_loops; dir_iter ++){
        prep_testdir(iteration, dir_iter);
        if (unique_dir_per_task) {
            unique_dir_access(STAT_SUB_DIR, temp_path);
            if (!time_unique_dir_overhead) {
                offset_timers(t, 1);
            }
        } else {
            sprintf( temp_path, "%s/%s", testdir, path );
        }

        VERBOSE(3,5,"stat path is '%s'", temp_path );

        /* stat directories */
        if (random_seed > 0) {
            mdtest_stat(1, 1, dir_iter, temp_path, progress);
        } else {
            mdtest_stat(0, 1, dir_iter, temp_path, progress);
        }
      }
    }
    phase_end();
    t[2] = GetTimeStamp();

    /* read phase */
    if (read_only) {
      for (int dir_iter = 0; dir_iter < directory_loops; dir_iter ++){
        prep_testdir(iteration, dir_iter);
        if (unique_dir_per_task) {
            unique_dir_access(READ_SUB_DIR, temp_path);
            if (!time_unique_dir_overhead) {
                offset_timers(t, 2);
            }
        } else {
            sprintf( temp_path, "%s/%s", testdir, path );
        }

        VERBOSE(3,5,"directory_test: read path is '%s'", temp_path );

        /* read directories */
        if (random_seed > 0) {
            ;        /* N/A */
        } else {
            ;        /* N/A */
        }
      }
    }

    phase_end();
    t[3] = GetTimeStamp();

    if (remove_only) {
      for (int dir_iter = 0; dir_iter < directory_loops; dir_iter ++){
        prep_testdir(iteration, dir_iter);
        if (unique_dir_per_task) {
            unique_dir_access(RM_SUB_DIR, temp_path);
            if (!time_unique_dir_overhead) {
                offset_timers(t, 3);
            }
        } else {
            sprintf( temp_path, "%s/%s", testdir, path );
        }

        VERBOSE(3,5,"directory_test: remove directories path is '%s'", temp_path );

        /* remove directories */
        if (collective_creates) {
            if (rank == 0) {
                collective_create_remove(0, 1, ntasks, temp_path, progress);
            }
        } else {
            create_remove_items(0, 1, 0, 0, temp_path, 0, progress);
        }
      }
    }

    phase_end();
    t[4] = GetTimeStamp();

    if (remove_only) {
        if (unique_dir_per_task) {
            unique_dir_access(RM_UNI_DIR, temp_path);
        } else {
            sprintf( temp_path, "%s/%s", testdir, path );
        }

        VERBOSE(3,5,"directory_test: remove unique directories path is '%s'\n", temp_path );
    }

    if (unique_dir_per_task && !time_unique_dir_overhead) {
        offset_timers(t, 4);
    }

    /* calculate times */
    if (create_only) {
        summary_table[iteration].rate[0] = items*size/(t[1] - t[0]);
        summary_table[iteration].time[0] = t[1] - t[0];
        summary_table[iteration].items[0] = items*size;
        summary_table[iteration].stonewall_last_item[0] = items;
    }
    if (stat_only) {
        summary_table[iteration].rate[1] = items*size/(t[2] - t[1]);
        summary_table[iteration].time[1] = t[2] - t[1];
        summary_table[iteration].items[1] = items*size;
        summary_table[iteration].stonewall_last_item[1] = items;
    }
    if (read_only) {
        summary_table[iteration].rate[2] = items*size/(t[3] - t[2]);
        summary_table[iteration].time[2] = t[3] - t[2];
        summary_table[iteration].items[2] = items*size;
        summary_table[iteration].stonewall_last_item[2] = items;
    }
    if (remove_only) {
        summary_table[iteration].rate[3] = items*size/(t[4] - t[3]);
        summary_table[iteration].time[3] = t[4] - t[3];
        summary_table[iteration].items[3] = items*size;
        summary_table[iteration].stonewall_last_item[3] = items;
    }

    VERBOSE(1,-1,"   Directory creation: %14.3f sec, %14.3f ops/sec", t[1] - t[0], summary_table[iteration].rate[0]);
    VERBOSE(1,-1,"   Directory stat    : %14.3f sec, %14.3f ops/sec", t[2] - t[1], summary_table[iteration].rate[1]);
    /* N/A
    VERBOSE(1,-1,"   Directory read    : %14.3f sec, %14.3f ops/sec", t[3] - t[2], summary_table[iteration].rate[2]);
    */
    VERBOSE(1,-1,"   Directory removal : %14.3f sec, %14.3f ops/sec", t[4] - t[3], summary_table[iteration].rate[3]);
}

/* Returns if the stonewall was hit */
int updateStoneWallIterations(int iteration, rank_progress_t * progress, double tstart){
  int hit = 0;
  uint64_t done = progress->items_done;
  long long unsigned max_iter = 0;

  VERBOSE(1,1,"stonewall hit with %lld items", (long long) progress->items_done );
  MPI_Allreduce(& progress->items_done, & max_iter, 1, MPI_LONG_LONG_INT, MPI_MAX, testComm);
  summary_table[iteration].stonewall_time[MDTEST_FILE_CREATE_NUM] = GetTimeStamp() - tstart;

  // continue to the maximum...
  long long min_accessed = 0;
  MPI_Reduce(& progress->items_done, & min_accessed, 1, MPI_LONG_LONG_INT, MPI_MIN, 0, testComm);
  long long sum_accessed = 0;
  MPI_Reduce(& progress->items_done, & sum_accessed, 1, MPI_LONG_LONG_INT, MPI_SUM, 0, testComm);
  summary_table[iteration].stonewall_item_sum[MDTEST_FILE_CREATE_NUM] = sum_accessed;
  summary_table[iteration].stonewall_item_min[MDTEST_FILE_CREATE_NUM] = min_accessed * size;

  if(items != (sum_accessed / size)){
    VERBOSE(0,-1, "Continue stonewall hit min: %lld max: %lld avg: %.1f \n", min_accessed, max_iter, ((double) sum_accessed) / size);
    hit = 1;
  }
  progress->items_start = done;
  progress->items_per_dir = max_iter;

  return hit;
}

void file_test(const int iteration, const int ntasks, const char *path, rank_progress_t * progress) {
    int size;
    double t[5] = {0};
    char temp_path[MAX_PATHLEN];
    MPI_Comm_size(testComm, &size);

    VERBOSE(3,5,"Entering file_test on %s", path);

    MPI_Barrier(testComm);
    t[0] = GetTimeStamp();

    /* create phase */
    if (create_only ) {
      for (int dir_iter = 0; dir_iter < directory_loops; dir_iter ++){
        prep_testdir(iteration, dir_iter);

        if (unique_dir_per_task) {
            unique_dir_access(MK_UNI_DIR, temp_path);
            VERBOSE(5,5,"operating on %s", temp_path);
            if (!time_unique_dir_overhead) {
                offset_timers(t, 0);
            }
        } else {
            sprintf( temp_path, "%s/%s", testdir, path );
        }



        VERBOSE(3,-1,"file_test: create path is '%s'", temp_path );

        /* "touch" the files */
        if (collective_creates) {
            if (rank == 0) {
                collective_create_remove(1, 0, ntasks, temp_path, progress);
            }
            MPI_Barrier(testComm);
        }

        /* create files */
        create_remove_items(0, 0, 1, 0, temp_path, 0, progress);
        if(stone_wall_timer_seconds){
	        int hit = updateStoneWallIterations(iteration, progress, t[0]);

          if (hit){
            progress->stone_wall_timer_seconds = 0;
            VERBOSE(1,1,"stonewall: %lld of %lld", (long long) progress->items_start, (long long) progress->items_per_dir);
            create_remove_items(0, 0, 1, 0, temp_path, 0, progress);
            // now reset the values
            progress->stone_wall_timer_seconds = stone_wall_timer_seconds;
            items = progress->items_done;
          }
          if (stoneWallingStatusFile){
            StoreStoneWallingIterations(stoneWallingStatusFile, progress->items_done);
          }
          // reset stone wall timer to allow proper cleanup
          progress->stone_wall_timer_seconds = 0;
        }
      }
    }else{
      if (stoneWallingStatusFile){
        int64_t expected_items;
        /* The number of items depends on the stonewalling file */
        expected_items = ReadStoneWallingIterations(stoneWallingStatusFile);
        if(expected_items >= 0){
          items = expected_items;
          progress->items_per_dir = items;
        }
        if (rank == 0) {
          if(expected_items == -1){
            fprintf(out_logfile, "WARNING: could not read stonewall status file\n");
          }else {
            VERBOSE(1,1, "Read stonewall status; items: "LLU"\n", items);
          }
        }
      }
    }

    phase_end();
    t[1] = GetTimeStamp();

    /* stat phase */
    if (stat_only ) {
      for (int dir_iter = 0; dir_iter < directory_loops; dir_iter ++){
        prep_testdir(iteration, dir_iter);
        if (unique_dir_per_task) {
            unique_dir_access(STAT_SUB_DIR, temp_path);
            if (!time_unique_dir_overhead) {
                offset_timers(t, 1);
            }
        } else {
            sprintf( temp_path, "%s/%s", testdir, path );
        }

        VERBOSE(3,5,"file_test: stat path is '%s'", temp_path );

        /* stat files */
        mdtest_stat((random_seed > 0 ? 1 : 0), 0, dir_iter, temp_path, progress);
      }
    }

    phase_end();
    t[2] = GetTimeStamp();

    /* read phase */
    if (read_only ) {
      for (int dir_iter = 0; dir_iter < directory_loops; dir_iter ++){
        prep_testdir(iteration, dir_iter);
        if (unique_dir_per_task) {
            unique_dir_access(READ_SUB_DIR, temp_path);
            if (!time_unique_dir_overhead) {
                offset_timers(t, 2);
            }
        } else {
            sprintf( temp_path, "%s/%s", testdir, path );
        }

        VERBOSE(3,5,"file_test: read path is '%s'", temp_path );

        /* read files */
        if (random_seed > 0) {
                mdtest_read(1,0, dir_iter, temp_path);
        } else {
                mdtest_read(0,0, dir_iter, temp_path);
        }
      }
    }

    phase_end();
    t[3] = GetTimeStamp();

    if (remove_only) {
      progress->items_start = 0;

      for (int dir_iter = 0; dir_iter < directory_loops; dir_iter ++){
        prep_testdir(iteration, dir_iter);
        if (unique_dir_per_task) {
            unique_dir_access(RM_SUB_DIR, temp_path);
            if (!time_unique_dir_overhead) {
                offset_timers(t, 3);
            }
        } else {
            sprintf( temp_path, "%s/%s", testdir, path );
        }

        VERBOSE(3,5,"file_test: rm directories path is '%s'", temp_path );

        if (collective_creates) {
            if (rank == 0) {
                collective_create_remove(0, 0, ntasks, temp_path, progress);
            }
        } else {
            VERBOSE(3,5,"gonna create %s", temp_path);
            create_remove_items(0, 0, 0, 0, temp_path, 0, progress);
        }
      }
    }

    phase_end();
    t[4] = GetTimeStamp();
    if (remove_only) {
        if (unique_dir_per_task) {
            unique_dir_access(RM_UNI_DIR, temp_path);
        } else {
            strcpy( temp_path, path );
        }

        VERBOSE(3,5,"file_test: rm unique directories path is '%s'", temp_path );
    }

    if (unique_dir_per_task && !time_unique_dir_overhead) {
        offset_timers(t, 4);
    }

    if(num_dirs_in_tree_calc){ /* this is temporary fix needed when using -n and -i together */
      items *= num_dirs_in_tree_calc;
    }

    /* calculate times */
    if (create_only) {
        summary_table[iteration].rate[4] = items*size/(t[1] - t[0]);
        summary_table[iteration].time[4] = t[1] - t[0];
        summary_table[iteration].items[4] = items*size;
        summary_table[iteration].stonewall_last_item[4] = items;
    }
    if (stat_only) {
        summary_table[iteration].rate[5] = items*size/(t[2] - t[1]);
        summary_table[iteration].time[5] = t[2] - t[1];
        summary_table[iteration].items[5] = items*size;
        summary_table[iteration].stonewall_last_item[5] = items;
    }
    if (read_only) {
        summary_table[iteration].rate[6] = items*size/(t[3] - t[2]);
        summary_table[iteration].time[6] = t[3] - t[2];
        summary_table[iteration].items[6] = items*size;
        summary_table[iteration].stonewall_last_item[6] = items;
    }
    if (remove_only) {
        summary_table[iteration].rate[7] = items*size/(t[4] - t[3]);
        summary_table[iteration].time[7] = t[4] - t[3];
        summary_table[iteration].items[7] = items*size;
        summary_table[iteration].stonewall_last_item[7] = items;
    }

    VERBOSE(1,-1,"  File creation     : %14.3f sec, %14.3f ops/sec", t[1] - t[0], summary_table[iteration].rate[4]);
    if(summary_table[iteration].stonewall_time[MDTEST_FILE_CREATE_NUM]){
      VERBOSE(1,-1,"  File creation (stonewall): %14.3f sec, %14.3f ops/sec", summary_table[iteration].stonewall_time[MDTEST_FILE_CREATE_NUM], summary_table[iteration].stonewall_item_sum[MDTEST_FILE_CREATE_NUM]);
    }
    VERBOSE(1,-1,"  File stat         : %14.3f sec, %14.3f ops/sec", t[2] - t[1], summary_table[iteration].rate[5]);
    VERBOSE(1,-1,"  File read         : %14.3f sec, %14.3f ops/sec", t[3] - t[2], summary_table[iteration].rate[6]);
    VERBOSE(1,-1,"  File removal      : %14.3f sec, %14.3f ops/sec", t[4] - t[3], summary_table[iteration].rate[7]);
}

void summarize_results(int iterations, int print_time) {
    char access[MAX_PATHLEN];
    int i, j, k;
    int start, stop, tableSize = MDTEST_LAST_NUM;
    double min, max, mean, sd, sum = 0, var = 0, curr = 0;

    double all[iterations * size * tableSize];


    VERBOSE(1,-1,"Entering summarize_results..." );

    MPI_Barrier(testComm);
    for(int i=0; i < iterations; i++){
      if(print_time){
        MPI_Gather(& summary_table[i].time[0], tableSize, MPI_DOUBLE, & all[i*tableSize*size], tableSize, MPI_DOUBLE, 0, testComm);
      }else{
        MPI_Gather(& summary_table[i].rate[0], tableSize, MPI_DOUBLE, & all[i*tableSize*size], tableSize, MPI_DOUBLE, 0, testComm);
      }
    }

    if (rank != 0) {
      return;
    }

    VERBOSE(0,-1,"\nSUMMARY %s: (of %d iterations)", print_time ? "time": "rate", iterations);
    VERBOSE(0,-1,"   Operation                      Max            Min           Mean        Std Dev");
    VERBOSE(0,-1,"   ---------                      ---            ---           ----        -------");

    /* if files only access, skip entries 0-3 (the dir tests) */
    if (files_only && !dirs_only) {
        start = 4;
    } else {
        start = 0;
    }

    /* if directories only access, skip entries 4-7 (the file tests) */
    if (dirs_only && !files_only) {
        stop = 4;
    } else {
        stop = 8;
    }

    /* special case: if no directory or file tests, skip all */
    if (!dirs_only && !files_only) {
        start = stop = 0;
    }

    for (i = start; i < stop; i++) {
            min = max = all[i];
            for (k=0; k < size; k++) {
                for (j = 0; j < iterations; j++) {
                    curr = all[(k*tableSize*iterations)
                               + (j*tableSize) + i];
                    if (min > curr) {
                        min = curr;
                    }
                    if (max < curr) {
                        max =  curr;
                    }
                    sum += curr;
                }
            }
            mean = sum / (iterations * size);
            for (k=0; k<size; k++) {
                for (j = 0; j < iterations; j++) {
                    var += pow((mean -  all[(k*tableSize*iterations)
                                            + (j*tableSize) + i]), 2);
                }
            }
            var = var / (iterations * size);
            sd = sqrt(var);
            switch (i) {
            case 0: strcpy(access, "Directory creation        :"); break;
            case 1: strcpy(access, "Directory stat            :"); break;
                /* case 2: strcpy(access, "Directory read    :"); break; */
            case 2: ;                                      break; /* N/A */
            case 3: strcpy(access, "Directory removal         :"); break;
            case 4: strcpy(access, "File creation             :"); break;
            case 5: strcpy(access, "File stat                 :"); break;
            case 6: strcpy(access, "File read                 :"); break;
            case 7: strcpy(access, "File removal              :"); break;
            default: strcpy(access, "ERR");                 break;
            }
            if (i != 2) {
                fprintf(out_logfile, "   %s ", access);
                fprintf(out_logfile, "%14.3f ", max);
                fprintf(out_logfile, "%14.3f ", min);
                fprintf(out_logfile, "%14.3f ", mean);
                fprintf(out_logfile, "%14.3f\n", sd);
                fflush(out_logfile);
            }
            sum = var = 0;

    }

    // TODO generalize once more stonewall timers are supported
    double stonewall_time = 0;
    uint64_t stonewall_items = 0;
    for(int i=0; i < iterations; i++){
      if(summary_table[i].stonewall_time[MDTEST_FILE_CREATE_NUM]){
        stonewall_time += summary_table[i].stonewall_time[MDTEST_FILE_CREATE_NUM];
        stonewall_items += summary_table[i].stonewall_item_sum[MDTEST_FILE_CREATE_NUM];
      }
    }
    if(stonewall_items != 0){
      fprintf(out_logfile, "   File create (stonewall)   : ");
      fprintf(out_logfile, "%14s %14s %14.3f %14s\n", "NA", "NA", print_time ? stonewall_time :  stonewall_items / stonewall_time, "NA");
    }

    /* calculate tree create/remove rates */
    for (i = 8; i < tableSize; i++) {
        min = max = all[i];
        for (j = 0; j < iterations; j++) {
            if(print_time){
              curr = summary_table[j].time[i];
            }else{
              curr = summary_table[j].rate[i];
            }

            if (min > curr) {
                min = curr;
            }
            if (max < curr) {
                max =  curr;
            }
            sum += curr;
        }
        mean = sum / (iterations);
        for (j = 0; j < iterations; j++) {
            if(print_time){
              curr = summary_table[j].time[i];
            }else{
              curr = summary_table[j].rate[i];
            }

            var += pow((mean -  curr), 2);
        }
        var = var / (iterations);
        sd = sqrt(var);
        switch (i) {
        case 8: strcpy(access, "Tree creation             :"); break;
        case 9: strcpy(access, "Tree removal              :"); break;
        default: strcpy(access, "ERR");                 break;
        }
        fprintf(out_logfile, "   %s ", access);
        fprintf(out_logfile, "%14.3f ", max);
        fprintf(out_logfile, "%14.3f ", min);
        fprintf(out_logfile, "%14.3f ", mean);
        fprintf(out_logfile, "%14.3f\n", sd);
        fflush(out_logfile);
        sum = var = 0;
    }
}

/* Checks to see if the test setup is valid.  If it isn't, fail. */
void valid_tests() {

    if (((stone_wall_timer_seconds > 0) && (branch_factor > 1)) || ! barriers) {
        FAIL( "Error, stone wall timer does only work with a branch factor <= 1 (current is %d) and with barriers\n", branch_factor);
    }

    if (!create_only && !stat_only && !read_only && !remove_only) {
        create_only = stat_only = read_only = remove_only = 1;
        VERBOSE(1,-1,"main: Setting create/stat/read/remove_only to True" );
    }

    VERBOSE(1,-1,"Entering valid_tests..." );

    /* if dirs_only and files_only were both left unset, set both now */
    if (!dirs_only && !files_only) {
        dirs_only = files_only = 1;
    }

    /* if shared file 'S' access, no directory tests */
    if (shared_file) {
        dirs_only = 0;
    }

    /* check for no barriers with shifting processes for different phases.
       that is, one may not specify both -B and -N as it will introduce
       race conditions that may cause errors stat'ing or deleting after
       creates.
    */
    if (( barriers == 0 ) && ( nstride != 0 ) && ( rank == 0 )) {
        FAIL( "Possible race conditions will occur: -B not compatible with -N");
    }

    /* check for collective_creates incompatibilities */
    if (shared_file && collective_creates && rank == 0) {
        FAIL("-c not compatible with -S");
    }
    if (path_count > 1 && collective_creates && rank == 0) {
        FAIL("-c not compatible with multiple test directories");
    }
    if (collective_creates && !barriers) {
        FAIL("-c not compatible with -B");
    }

    /* check for shared file incompatibilities */
    if (unique_dir_per_task && shared_file && rank == 0) {
        FAIL("-u not compatible with -S");
    }

    /* check multiple directory paths and strided option */
    if (path_count > 1 && nstride > 0) {
        FAIL("cannot have multiple directory paths with -N strides between neighbor tasks");
    }

    /* check for shared directory and multiple directories incompatibility */
    if (path_count > 1 && unique_dir_per_task != 1) {
        FAIL("shared directory mode is not compatible with multiple directory paths");
    }

    /* check if more directory paths than ranks */
    if (path_count > size) {
        FAIL("cannot have more directory paths than MPI tasks");
    }

    /* check depth */
    if (depth < 0) {
            FAIL("depth must be greater than or equal to zero");
    }
    /* check branch_factor */
    if (branch_factor < 1 && depth > 0) {
            FAIL("branch factor must be greater than or equal to zero");
    }
    /* check for valid number of items */
    if ((items > 0) && (items_per_dir > 0)) {
       if(unique_dir_per_task){
         FAIL("only specify the number of items or the number of items per directory");
       }else if( items % items_per_dir != 0){
         FAIL("items must be a multiple of items per directory");
       }else if( stone_wall_timer_seconds != 0){
         FAIL("items + items_per_dir can only be set without stonewalling");
       }
    }
    /* check for using mknod */
    if (write_bytes > 0 && make_node) {
        FAIL("-k not compatible with -w");
    }
}

void show_file_system_size(char *file_system) {
    char          real_path[MAX_PATHLEN];
    char          file_system_unit_str[MAX_PATHLEN] = "GiB";
    char          inode_unit_str[MAX_PATHLEN]       = "Mi";
    int64_t       file_system_unit_val          = 1024 * 1024 * 1024;
    int64_t       inode_unit_val                = 1024 * 1024;
    int64_t       total_file_system_size,
        free_file_system_size,
        total_inodes,
        free_inodes;
    double        total_file_system_size_hr,
        used_file_system_percentage,
        used_inode_percentage;
    ior_aiori_statfs_t stat_buf;
    int ret;

    VERBOSE(1,-1,"Entering show_file_system_size on %s", file_system );

    ret = backend->statfs (file_system, &stat_buf, &param);
    if (0 != ret) {
        FAIL("unable to stat file system %s", file_system);
    }

    total_file_system_size = stat_buf.f_blocks * stat_buf.f_bsize;
    free_file_system_size = stat_buf.f_bfree * stat_buf.f_bsize;

    used_file_system_percentage = (1 - ((double)free_file_system_size
                                        / (double)total_file_system_size)) * 100;
    total_file_system_size_hr = (double)total_file_system_size
        / (double)file_system_unit_val;
    if (total_file_system_size_hr > 1024) {
        total_file_system_size_hr = total_file_system_size_hr / 1024;
        strcpy(file_system_unit_str, "TiB");
    }

    /* inodes */
    total_inodes = stat_buf.f_files;
    free_inodes = stat_buf.f_ffree;

    used_inode_percentage = (1 - ((double)free_inodes/(double)total_inodes))
        * 100;

    if (realpath(file_system, real_path) == NULL) {
        FAIL("unable to use realpath() on file system %s", file_system);
    }


    /* show results */
    VERBOSE(0,-1,"Path: %s", real_path);
    VERBOSE(0,-1,"FS: %.1f %s   Used FS: %2.1f%%   Inodes: %.1f %s   Used Inodes: %2.1f%%\n",
            total_file_system_size_hr, file_system_unit_str, used_file_system_percentage,
            (double)total_inodes / (double)inode_unit_val, inode_unit_str, used_inode_percentage);

    return;
}

void display_freespace(char *testdirpath)
{
    char dirpath[MAX_PATHLEN] = {0};
    int  i;
    int  directoryFound   = 0;


    VERBOSE(3,5,"Entering display_freespace on %s...", testdirpath );

    strcpy(dirpath, testdirpath);

    /* get directory for outfile */
    i = strlen(dirpath);
    while (i-- > 0) {
        if (dirpath[i] == '/') {
            dirpath[i] = '\0';
            directoryFound = 1;
            break;
        }
    }

    /* if no directory/, use '.' */
    if (directoryFound == 0) {
        strcpy(dirpath, ".");
    }

<<<<<<< HEAD
    if (strcasecmp(param.api, "DFS") == 0)
	    return;

    if (verbose >= 3 && rank == 0) {
        fprintf(out_logfile,  "V-3: Before show_file_system_size, dirpath is \"%s\"\n", dirpath );
        fflush( out_logfile );
    }

=======
    VERBOSE(3,5,"Before show_file_system_size, dirpath is '%s'", dirpath );
>>>>>>> 09215564
    show_file_system_size(dirpath);
    VERBOSE(3,5, "After show_file_system_size, dirpath is '%s'\n", dirpath );

    return;
}

void create_remove_directory_tree(int create,
                                  int currDepth, char* path, int dirNum, rank_progress_t * progress) {

    unsigned i;
    char dir[MAX_PATHLEN];


    VERBOSE(1,5,"Entering create_remove_directory_tree on %s, currDepth = %d...", path, currDepth );

    if (currDepth == 0) {
        sprintf(dir, "%s/%s.%d/", path, base_tree_name, dirNum);

        if (create) {
            VERBOSE(2,5,"Making directory '%s'", dir);
            if (-1 == backend->mkdir (dir, DIRMODE, &param)) {
                fprintf(out_logfile, "error could not create directory '%s'\n", dir);
            }
        }

        create_remove_directory_tree(create, ++currDepth, dir, ++dirNum, progress);

        if (!create) {
            VERBOSE(2,5,"Remove directory '%s'", dir);
            if (-1 == backend->rmdir(dir, &param)) {
                FAIL("Unable to remove directory %s", dir);
            }
        }
    } else if (currDepth <= depth) {

        char temp_path[MAX_PATHLEN];
        strcpy(temp_path, path);
        int currDir = dirNum;

        for (i=0; i<branch_factor; i++) {
            sprintf(dir, "%s.%d/", base_tree_name, currDir);
            strcat(temp_path, dir);

            if (create) {
                VERBOSE(2,5,"Making directory '%s'", temp_path);
                if (-1 == backend->mkdir(temp_path, DIRMODE, &param)) {
                    FAIL("Unable to create directory %s", temp_path);
                }
            }

            create_remove_directory_tree(create, ++currDepth,
                                         temp_path, (branch_factor*currDir)+1, progress);
            currDepth--;

            if (!create) {
                VERBOSE(2,5,"Remove directory '%s'", temp_path);
                if (-1 == backend->rmdir(temp_path, &param)) {
                    FAIL("Unable to remove directory %s", temp_path);
                }
            }

            strcpy(temp_path, path);
            currDir++;
        }
    }
}

static void mdtest_iteration(int i, int j, MPI_Group testgroup, mdtest_results_t * summary_table){
  rank_progress_t progress_o;
  memset(& progress_o, 0 , sizeof(progress_o));
  progress_o.start_time = GetTimeStamp();
  progress_o.stone_wall_timer_seconds = stone_wall_timer_seconds;
  progress_o.items_per_dir = items_per_dir;
  rank_progress_t * progress = & progress_o;

  /* start and end times of directory tree create/remove */
  double startCreate, endCreate;
  int k;

  VERBOSE(1,-1,"main: * iteration %d *", j+1);

  for (int dir_iter = 0; dir_iter < directory_loops; dir_iter ++){
    prep_testdir(j, dir_iter);

    VERBOSE(2,5,"main (for j loop): making testdir, '%s'", testdir );
    if ((rank < path_count) && backend->access(testdir, F_OK, &param) != 0) {
        if (backend->mkdir(testdir, DIRMODE, &param) != 0) {
            FAIL("Unable to create test directory %s", testdir);
        }
    }
  }

  if (create_only) {
      /* create hierarchical directory structure */
      MPI_Barrier(testComm);

      startCreate = GetTimeStamp();
      for (int dir_iter = 0; dir_iter < directory_loops; dir_iter ++){
        prep_testdir(j, dir_iter);

        if (unique_dir_per_task) {
            if (collective_creates && (rank == 0)) {
                /*
                 * This is inside two loops, one of which already uses "i" and the other uses "j".
                 * I don't know how this ever worked. I'm changing this loop to use "k".
                 */
                for (k=0; k<size; k++) {
                    sprintf(base_tree_name, "mdtest_tree.%d", k);

                    VERBOSE(3,5,"main (create hierarchical directory loop-collective): Calling create_remove_directory_tree with '%s'", testdir );
                    /*
                     * Let's pass in the path to the directory we most recently made so that we can use
                     * full paths in the other calls.
                     */
                    create_remove_directory_tree(1, 0, testdir, 0, progress);
                    if(CHECK_STONE_WALL(progress)){
                      size = k;
                      break;
                    }
                }
            } else if (!collective_creates) {
                VERBOSE(3,5,"main (create hierarchical directory loop-!collective_creates): Calling create_remove_directory_tree with '%s'", testdir );
                /*
                 * Let's pass in the path to the directory we most recently made so that we can use
                 * full paths in the other calls.
                 */
                create_remove_directory_tree(1, 0, testdir, 0, progress);
            }
        } else {
            if (rank == 0) {
                VERBOSE(3,5,"main (create hierarchical directory loop-!unque_dir_per_task): Calling create_remove_directory_tree with '%s'", testdir );

                /*
                 * Let's pass in the path to the directory we most recently made so that we can use
                 * full paths in the other calls.
                 */
                create_remove_directory_tree(1, 0 , testdir, 0, progress);
            }
        }
      }
      MPI_Barrier(testComm);
      endCreate = GetTimeStamp();
      summary_table->rate[8] =
          num_dirs_in_tree / (endCreate - startCreate);
      summary_table->time[8] = (endCreate - startCreate);
      summary_table->items[8] = num_dirs_in_tree;
      summary_table->stonewall_last_item[8] = num_dirs_in_tree;
      VERBOSE(1,-1,"V-1: main:   Tree creation     : %14.3f sec, %14.3f ops/sec", (endCreate - startCreate), summary_table->rate[8]);
  }
  sprintf(unique_mk_dir, "%s.0", base_tree_name);
  sprintf(unique_chdir_dir, "%s.0", base_tree_name);
  sprintf(unique_stat_dir, "%s.0", base_tree_name);
  sprintf(unique_read_dir, "%s.0", base_tree_name);
  sprintf(unique_rm_dir, "%s.0", base_tree_name);
  unique_rm_uni_dir[0] = 0;

  if (!unique_dir_per_task) {
    VERBOSE(3,-1,"V-3: main: Using unique_mk_dir, '%s'", unique_mk_dir );
  }

  if (rank < i) {
      if (!shared_file) {
          sprintf(mk_name, "mdtest.%d.", (rank+(0*nstride))%i);
          sprintf(stat_name, "mdtest.%d.", (rank+(1*nstride))%i);
          sprintf(read_name, "mdtest.%d.", (rank+(2*nstride))%i);
          sprintf(rm_name, "mdtest.%d.", (rank+(3*nstride))%i);
      }
      if (unique_dir_per_task) {
          VERBOSE(3,5,"i %d nstride %d", i, nstride);
          sprintf(unique_mk_dir, "mdtest_tree.%d.0",  (rank+(0*nstride))%i);
          sprintf(unique_chdir_dir, "mdtest_tree.%d.0", (rank+(1*nstride))%i);
          sprintf(unique_stat_dir, "mdtest_tree.%d.0", (rank+(2*nstride))%i);
          sprintf(unique_read_dir, "mdtest_tree.%d.0", (rank+(3*nstride))%i);
          sprintf(unique_rm_dir, "mdtest_tree.%d.0", (rank+(4*nstride))%i);
          unique_rm_uni_dir[0] = 0;
          VERBOSE(5,5,"mk_dir %s chdir %s stat_dir %s read_dir %s rm_dir %s\n", unique_mk_dir,unique_chdir_dir,unique_stat_dir,unique_read_dir,unique_rm_dir);
      }

      VERBOSE(3,-1,"V-3: main: Copied unique_mk_dir, '%s', to topdir", unique_mk_dir );

      if (dirs_only && !shared_file) {
          if (pre_delay) {
              DelaySecs(pre_delay);
          }
          directory_test(j, i, unique_mk_dir, progress);
      }
      if (files_only) {
          if (pre_delay) {
              DelaySecs(pre_delay);
          }
          VERBOSE(3,5,"will file_test on %s", unique_mk_dir);
          file_test(j, i, unique_mk_dir, progress);
      }
  }

  /* remove directory structure */
  if (!unique_dir_per_task) {
      VERBOSE(3,-1,"main: Using testdir, '%s'", testdir );
  }

  MPI_Barrier(testComm);
  if (remove_only) {
      progress->items_start = 0;
      startCreate = GetTimeStamp();
      for (int dir_iter = 0; dir_iter < directory_loops; dir_iter ++){
        prep_testdir(j, dir_iter);
        if (unique_dir_per_task) {
            if (collective_creates && (rank == 0)) {
                /*
                 * This is inside two loops, one of which already uses "i" and the other uses "j".
                 * I don't know how this ever worked. I'm changing this loop to use "k".
                 */
                for (k=0; k<size; k++) {
                    sprintf(base_tree_name, "mdtest_tree.%d", k);

                    VERBOSE(3,-1,"main (remove hierarchical directory loop-collective): Calling create_remove_directory_tree with '%s'", testdir );

                    /*
                     * Let's pass in the path to the directory we most recently made so that we can use
                     * full paths in the other calls.
                     */
                    create_remove_directory_tree(0, 0, testdir, 0, progress);
                    if(CHECK_STONE_WALL(progress)){
                      size = k;
                      break;
                    }
                }
            } else if (!collective_creates) {
                VERBOSE(3,-1,"main (remove hierarchical directory loop-!collective): Calling create_remove_directory_tree with '%s'", testdir );

                /*
                 * Let's pass in the path to the directory we most recently made so that we can use
                 * full paths in the other calls.
                 */
                create_remove_directory_tree(0, 0, testdir, 0, progress);
            }
        } else {
            if (rank == 0) {
                VERBOSE(3,-1,"V-3: main (remove hierarchical directory loop-!unique_dir_per_task): Calling create_remove_directory_tree with '%s'", testdir );

                /*
                 * Let's pass in the path to the directory we most recently made so that we can use
                 * full paths in the other calls.
                 */
                create_remove_directory_tree(0, 0 , testdir, 0, progress);
            }
        }
      }

      MPI_Barrier(testComm);
      endCreate = GetTimeStamp();
      summary_table->rate[9] = num_dirs_in_tree / (endCreate - startCreate);
      summary_table->time[9] = endCreate - startCreate;
      summary_table->items[9] = num_dirs_in_tree;
      summary_table->stonewall_last_item[8] = num_dirs_in_tree;
      VERBOSE(1,-1,"main   Tree removal      : %14.3f sec, %14.3f ops/sec", (endCreate - startCreate), summary_table->rate[9]);
      VERBOSE(2,-1,"main (at end of for j loop): Removing testdir of '%s'\n", testdir );

      for (int dir_iter = 0; dir_iter < directory_loops; dir_iter ++){
        prep_testdir(j, dir_iter);
        if ((rank < path_count) && backend->access(testdir, F_OK, &param) == 0) {
            //if (( rank == 0 ) && access(testdir, F_OK) == 0) {
            if (backend->rmdir(testdir, &param) == -1) {
                FAIL("unable to remove directory %s", testdir);
            }
        }
      }
  } else {
      summary_table->rate[9] = 0;
  }
}

void mdtest_init_args(){
   barriers = 1;
   branch_factor = 1;
   throttle = 1;
   stoneWallingStatusFile = NULL;
   create_only = 0;
   stat_only = 0;
   read_only = 0;
   verify_read = 0;
   verification_error = 0;
   remove_only = 0;
   leaf_only = 0;
   depth = 0;
   num_dirs_in_tree = 0;
   items_per_dir = 0;
   random_seed = 0;
   print_time = 0;
   print_rate_and_time = 0;
   shared_file = 0;
   files_only = 0;
   dirs_only = 0;
   pre_delay = 0;
   unique_dir_per_task = 0;
   time_unique_dir_overhead = 0;
   items = 0;
   num_dirs_in_tree_calc = 0;
   collective_creates = 0;
   write_bytes = 0;
   stone_wall_timer_seconds = 0;
   read_bytes = 0;
   sync_file = 0;
   call_sync = 0;
   path_count = 0;
   nstride = 0;
   make_node = 0;
}

mdtest_results_t * mdtest_run(int argc, char **argv, MPI_Comm world_com, FILE * world_out) {
    testComm = world_com;
    out_logfile = world_out;
    mpi_comm_world = world_com;

    init_clock();

    mdtest_init_args();
    int i, j;
    int nodeCount;
    MPI_Group worldgroup, testgroup;
    struct {
        int first;
        int last;
        int stride;
    } range = {0, 0, 1};
    int first = 1;
    int last = 0;
    int stride = 1;
    int iterations = 1;

    verbose = 0;
    int no_barriers = 0;
    char * path = "./out";
    int randomize = 0;
    char APIs[1024];
    char APIs_legacy[1024];
    aiori_supported_apis(APIs, APIs_legacy, MDTEST);
    char apiStr[1024];
    sprintf(apiStr, "API for I/O [%s]", APIs);

    option_help options [] = {
      {'a', NULL,        apiStr, OPTION_OPTIONAL_ARGUMENT, 's', & param.api},
      {'b', NULL,        "branching factor of hierarchical directory structure", OPTION_OPTIONAL_ARGUMENT, 'd', & branch_factor},
      {'d', NULL,        "the directory in which the tests will run", OPTION_OPTIONAL_ARGUMENT, 's', & path},
      {'B', NULL,        "no barriers between phases", OPTION_OPTIONAL_ARGUMENT, 'd', & no_barriers},
      {'C', NULL,        "only create files/dirs", OPTION_FLAG, 'd', & create_only},
      {'T', NULL,        "only stat files/dirs", OPTION_FLAG, 'd', & stat_only},
      {'E', NULL,        "only read files/dir", OPTION_FLAG, 'd', & read_only},
      {'r', NULL,        "only remove files or directories left behind by previous runs", OPTION_FLAG, 'd', & remove_only},
      {'D', NULL,        "perform test on directories only (no files)", OPTION_FLAG, 'd', & dirs_only},
      {'e', NULL,        "bytes to read from each file", OPTION_OPTIONAL_ARGUMENT, 'l', & read_bytes},
      {'f', NULL,        "first number of tasks on which the test will run", OPTION_OPTIONAL_ARGUMENT, 'd', & first},
      {'F', NULL,        "perform test on files only (no directories)", OPTION_FLAG, 'd', & files_only},
      {'i', NULL,        "number of iterations the test will run", OPTION_OPTIONAL_ARGUMENT, 'd', & iterations},
      {'I', NULL,        "number of items per directory in tree", OPTION_OPTIONAL_ARGUMENT, 'l', & items_per_dir},
      {'k', NULL,        "use mknod to create file", OPTION_FLAG, 'd', & make_node},
      {'l', NULL,        "last number of tasks on which the test will run", OPTION_OPTIONAL_ARGUMENT, 'd', & last},
      {'L', NULL,        "files only at leaf level of tree", OPTION_FLAG, 'd', & leaf_only},
      {'n', NULL,        "every process will creat/stat/read/remove # directories and files", OPTION_OPTIONAL_ARGUMENT, 'l', & items},
      {'N', NULL,        "stride # between tasks for file/dir operation (local=0; set to 1 to avoid client cache)", OPTION_OPTIONAL_ARGUMENT, 'd', & nstride},
      {'p', NULL,        "pre-iteration delay (in seconds)", OPTION_OPTIONAL_ARGUMENT, 'd', & pre_delay},
      {'P', NULL,        "print rate AND time", OPTION_FLAG, 'd', & print_rate_and_time},
      {'R', NULL,        "random access to files (only for stat)", OPTION_FLAG, 'd', & randomize},
      {0, "random-seed", "random seed for -R", OPTION_OPTIONAL_ARGUMENT, 'd', & random_seed},
      {'s', NULL,        "stride between the number of tasks for each test", OPTION_OPTIONAL_ARGUMENT, 'd', & stride},
      {'S', NULL,        "shared file access (file only, no directories)", OPTION_FLAG, 'd', & shared_file},
      {'c', NULL,        "collective creates: task 0 does all creates", OPTION_FLAG, 'd', & collective_creates},
      {'t', NULL,        "time unique working directory overhead", OPTION_FLAG, 'd', & time_unique_dir_overhead},
      {'u', NULL,        "unique working directory for each task", OPTION_FLAG, 'd', & unique_dir_per_task},
      {'v', NULL,        "verbosity (each instance of option increments by one)", OPTION_FLAG, 'd', & verbose},
      {'V', NULL,        "verbosity value", OPTION_OPTIONAL_ARGUMENT, 'd', & verbose},
      {'w', NULL,        "bytes to write to each file after it is created", OPTION_OPTIONAL_ARGUMENT, 'l', & write_bytes},
      {'W', NULL,        "number in seconds; stonewall timer, write as many seconds and ensure all processes did the same number of operations (currently only stops during create phase)", OPTION_OPTIONAL_ARGUMENT, 'd', & stone_wall_timer_seconds},
      {'x', NULL,        "StoneWallingStatusFile; contains the number of iterations of the creation phase, can be used to split phases across runs", OPTION_OPTIONAL_ARGUMENT, 's', & stoneWallingStatusFile},
      {'X', "verify-read", "Verify the data read", OPTION_FLAG, 'd', & verify_read},
      {'y', NULL,        "sync file after writing", OPTION_FLAG, 'd', & sync_file},
      {'Y', NULL,        "call the sync command after each phase (included in the timing; note it causes all IO to be flushed from your node)", OPTION_FLAG, 'd', & call_sync},
      {'z', NULL,        "depth of hierarchical directory structure", OPTION_OPTIONAL_ARGUMENT, 'd', & depth},
      {'Z', NULL,        "print time instead of rate", OPTION_FLAG, 'd', & print_time},
      LAST_OPTION
    };
    options_all_t * global_options = airoi_create_all_module_options(options);
    option_parse(argc, argv, global_options);
    updateParsedOptions(& param, global_options);

    free(global_options->modules);
    free(global_options);
    backend = param.backend;

    MPI_Comm_rank(testComm, &rank);
    MPI_Comm_size(testComm, &size);

    if (backend->initialize)
	    backend->initialize();

    pid = getpid();
    uid = getuid();

    tasksPerNode = CountTasksPerNode(testComm);
    nodeCount = size / tasksPerNode;

    char cmd_buffer[4096];
    strncpy(cmd_buffer, argv[0], 4096);
    for (i = 1; i < argc; i++) {
        snprintf(&cmd_buffer[strlen(cmd_buffer)], 4096-strlen(cmd_buffer), " '%s'", argv[i]);
    }

    VERBOSE(0,-1,"-- started at %s --\n", PrintTimestamp());
    VERBOSE(0,-1,"mdtest-%s was launched with %d total task(s) on %d node(s)", RELEASE_VERS, size, nodeCount);
    VERBOSE(0,-1,"Command line used: %s", cmd_buffer);

    /* adjust special variables */
    barriers = ! no_barriers;
    if (path != NULL){
      parse_dirpath(path);
    }
    if( randomize > 0 ){
      if (random_seed == 0) {
        /* Ensure all procs have the same random number */
          random_seed = time(NULL);
          MPI_Barrier(testComm);
          MPI_Bcast(&random_seed, 1, MPI_INT, 0, testComm);
      }
      random_seed += rank;
    }
    if ((items > 0) && (items_per_dir > 0) && (! unique_dir_per_task)) {
      directory_loops = items / items_per_dir;
    }else{
      directory_loops = 1;
    }
    valid_tests();

    // option_print_current(options);
    VERBOSE(1,-1, "api                     : %s", param.api);
    VERBOSE(1,-1, "barriers                : %s", ( barriers ? "True" : "False" ));
    VERBOSE(1,-1, "collective_creates      : %s", ( collective_creates ? "True" : "False" ));
    VERBOSE(1,-1, "create_only             : %s", ( create_only ? "True" : "False" ));
    VERBOSE(1,-1, "dirpath(s):" );
    for ( i = 0; i < path_count; i++ ) {
        VERBOSE(1,-1, "\t%s", filenames[i] );
    }
    VERBOSE(1,-1, "dirs_only               : %s", ( dirs_only ? "True" : "False" ));
    VERBOSE(1,-1, "read_bytes              : "LLU"", read_bytes );
    VERBOSE(1,-1, "read_only               : %s", ( read_only ? "True" : "False" ));
    VERBOSE(1,-1, "first                   : %d", first );
    VERBOSE(1,-1, "files_only              : %s", ( files_only ? "True" : "False" ));
    VERBOSE(1,-1, "iterations              : %d", iterations );
    VERBOSE(1,-1, "items_per_dir           : "LLU"", items_per_dir );
    VERBOSE(1,-1, "last                    : %d", last );
    VERBOSE(1,-1, "leaf_only               : %s", ( leaf_only ? "True" : "False" ));
    VERBOSE(1,-1, "items                   : "LLU"", items );
    VERBOSE(1,-1, "nstride                 : %d", nstride );
    VERBOSE(1,-1, "pre_delay               : %d", pre_delay );
    VERBOSE(1,-1, "remove_only             : %s", ( leaf_only ? "True" : "False" ));
    VERBOSE(1,-1, "random_seed             : %d", random_seed );
    VERBOSE(1,-1, "stride                  : %d", stride );
    VERBOSE(1,-1, "shared_file             : %s", ( shared_file ? "True" : "False" ));
    VERBOSE(1,-1, "time_unique_dir_overhead: %s", ( time_unique_dir_overhead ? "True" : "False" ));
    VERBOSE(1,-1, "stone_wall_timer_seconds: %d", stone_wall_timer_seconds);
    VERBOSE(1,-1, "stat_only               : %s", ( stat_only ? "True" : "False" ));
    VERBOSE(1,-1, "unique_dir_per_task     : %s", ( unique_dir_per_task ? "True" : "False" ));
    VERBOSE(1,-1, "write_bytes             : "LLU"", write_bytes );
    VERBOSE(1,-1, "sync_file               : %s", ( sync_file ? "True" : "False" ));
    VERBOSE(1,-1, "call_sync               : %s", ( call_sync ? "True" : "False" ));
    VERBOSE(1,-1, "depth                   : %d", depth );
    VERBOSE(1,-1, "make_node               : %d", make_node );

    /* setup total number of items and number of items per dir */
    if (depth <= 0) {
        num_dirs_in_tree = 1;
    } else {
        if (branch_factor < 1) {
            num_dirs_in_tree = 1;
        } else if (branch_factor == 1) {
            num_dirs_in_tree = depth + 1;
        } else {
            num_dirs_in_tree = (pow(branch_factor, depth+1) - 1) / (branch_factor - 1);
        }
    }
    if (items_per_dir > 0) {
        if(items == 0){
          if (leaf_only) {
              items = items_per_dir * (uint64_t) pow(branch_factor, depth);
          } else {
              items = items_per_dir * num_dirs_in_tree;
          }
        }else{
          num_dirs_in_tree_calc = num_dirs_in_tree;
        }
    } else {
        if (leaf_only) {
            if (branch_factor <= 1) {
                items_per_dir = items;
            } else {
                items_per_dir = (uint64_t) (items / pow(branch_factor, depth));
                items = items_per_dir * (uint64_t) pow(branch_factor, depth);
            }
        } else {
            items_per_dir = items / num_dirs_in_tree;
            items = items_per_dir * num_dirs_in_tree;
        }
    }

    /* initialize rand_array */
    if (random_seed > 0) {
        srand(random_seed);

        uint64_t s;

        rand_array = (uint64_t *) malloc( items * sizeof(*rand_array));

        for (s=0; s < items; s++) {
            rand_array[s] = s;
        }

        /* shuffle list randomly */
        uint64_t n = items;
        while (n>1) {
            n--;

            /*
             * Generate a random number in the range 0 .. n
             *
             * rand() returns a number from 0 .. RAND_MAX. Divide that
             * by RAND_MAX and you get a floating point number in the
             * range 0 .. 1. Multiply that by n and you get a number in
             * the range 0 .. n.
             */
            uint64_t k = ( uint64_t ) ((( double )rand() / ( double )RAND_MAX ) * ( double )n );

            /*
             * Now move the nth element to the kth (randomly chosen)
             * element, and the kth element to the nth element.
             */

            uint64_t tmp = rand_array[k];
            rand_array[k] = rand_array[n];
            rand_array[n] = tmp;
        }
    }

    /* allocate and initialize write buffer with # */
    if (write_bytes > 0) {
        write_buffer = (char *)malloc(write_bytes);
        if (write_buffer == NULL) {
            FAIL("out of memory");
        }
        generate_memory_pattern(write_buffer, write_bytes);
    }

    /* setup directory path to work in */
    if (path_count == 0) { /* special case where no directory path provided with '-d' option */
        char *ret = getcwd(testdirpath, MAX_PATHLEN);
        if (ret == NULL) {
            FAIL("Unable to get current working directory on %s", testdirpath);
        }
        path_count = 1;
    } else {
        strcpy(testdirpath, filenames[rank%path_count]);
    }

    /*   if directory does not exist, create it */
    if ((rank < path_count) && backend->access(testdirpath, F_OK, &param) != 0) {
        if (backend->mkdir(testdirpath, DIRMODE, &param) != 0) {
            FAIL("Unable to create test directory path %s", testdirpath);
        }
    }

    /* display disk usage */
    VERBOSE(3,-1,"main (before display_freespace): testdirpath is '%s'", testdirpath );

    if (rank == 0) display_freespace(testdirpath);
    int tasksBlockMapping = QueryNodeMapping(testComm, true);

    /* set the shift to mimic IOR and shift by procs per node */
    if (nstride > 0) {
        if ( nodeCount > 1 && tasksBlockMapping ) {
            /* the user set the stride presumably to get the consumer tasks on a different node than the producer tasks
               however, if the mpirun scheduler placed the tasks by-slot (in a contiguous block) then we need to adjust the shift by ppn */
            nstride *= tasksPerNode;
        }
        VERBOSE(0,5,"Shifting ranks by %d for each phase.", nstride);
    }

    VERBOSE(3,-1,"main (after display_freespace): testdirpath is '%s'", testdirpath );

    if (rank == 0) {
        if (random_seed > 0) {
            VERBOSE(0,-1,"random seed: %d", random_seed);
        }
    }

    if (gethostname(hostname, MAX_PATHLEN) == -1) {
        perror("gethostname");
        MPI_Abort(testComm, 2);
    }

    if (last == 0) {
        first = size;
        last = size;
    }

    /* setup summary table for recording results */
    summary_table = (mdtest_results_t *) malloc(iterations * sizeof(mdtest_results_t));
    memset(summary_table, 0, iterations * sizeof(mdtest_results_t));
    for(int i=0; i < iterations; i++){
      for(int j=0; j < MDTEST_LAST_NUM; j++){
        summary_table[i].rate[j] = 0.0;
        summary_table[i].time[j] = 0.0;
      }
    }

    if (summary_table == NULL) {
        FAIL("out of memory");
    }

    if (unique_dir_per_task) {
        sprintf(base_tree_name, "mdtest_tree.%d", rank);
    } else {
        sprintf(base_tree_name, "mdtest_tree");
    }

    /* default use shared directory */
    strcpy(mk_name, "mdtest.shared.");
    strcpy(stat_name, "mdtest.shared.");
    strcpy(read_name, "mdtest.shared.");
    strcpy(rm_name, "mdtest.shared.");

    MPI_Comm_group(testComm, &worldgroup);

    /* Run the tests */
    for (i = first; i <= last && i <= size; i += stride) {
        range.last = i - 1;
        MPI_Group_range_incl(worldgroup, 1, (void *)&range, &testgroup);
        MPI_Comm_create(testComm, testgroup, &testComm);
        if (rank == 0) {
            uint64_t items_all = i * items;
            if(num_dirs_in_tree_calc){
              items_all *= num_dirs_in_tree_calc;
            }
            if (files_only && dirs_only) {
                VERBOSE(0,-1,"%d tasks, "LLU" files/directories", i, items_all);
            } else if (files_only) {
                if (!shared_file) {
                    VERBOSE(0,-1,"%d tasks, "LLU" files", i, items_all);
                }
                else {
                    VERBOSE(0,-1,"%d tasks, 1 file", i);
                }
            } else if (dirs_only) {
                VERBOSE(0,-1,"%d tasks, "LLU" directories", i, items_all);
            }
        }
        VERBOSE(1,-1,"");
        VERBOSE(1,-1,"   Operation               Duration              Rate");
        VERBOSE(1,-1,"   ---------               --------              ----");

        for (j = 0; j < iterations; j++) {
            // keep track of the current status for stonewalling
            mdtest_iteration(i, j, testgroup, & summary_table[j]);
        }
        if (print_rate_and_time){
          summarize_results(iterations, 0);
          summarize_results(iterations, 1);
        }else{
          summarize_results(iterations, print_time);
        }
        if (i == 1 && stride > 1) {
            i = 0;
        }
    }

    if(verification_error){
      VERBOSE(0, -1, "\nERROR: verifying the data read! Take the performance values with care!\n");
    }
    VERBOSE(0,-1,"-- finished at %s --\n", PrintTimestamp());

    if (random_seed > 0) {
        free(rand_array);
    }

    if (backend->finalize)
            backend->finalize(NULL);

    return summary_table;
}<|MERGE_RESOLUTION|>--- conflicted
+++ resolved
@@ -1548,18 +1548,10 @@
         strcpy(dirpath, ".");
     }
 
-<<<<<<< HEAD
     if (strcasecmp(param.api, "DFS") == 0)
 	    return;
 
-    if (verbose >= 3 && rank == 0) {
-        fprintf(out_logfile,  "V-3: Before show_file_system_size, dirpath is \"%s\"\n", dirpath );
-        fflush( out_logfile );
-    }
-
-=======
     VERBOSE(3,5,"Before show_file_system_size, dirpath is '%s'", dirpath );
->>>>>>> 09215564
     show_file_system_size(dirpath);
     VERBOSE(3,5, "After show_file_system_size, dirpath is '%s'\n", dirpath );
 

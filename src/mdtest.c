--- conflicted
+++ resolved
@@ -347,6 +347,7 @@
     } else {
         param.openFlags = IOR_CREAT | IOR_WRONLY;
         param.filePerProc = !shared_file;
+	param.mode = FILEMODE;
 
         if (rank == 0 && verbose >= 3) {
             fprintf(out_logfile,  "V-3: create_remove_items_helper (non-collective, shared): open...\n" );
@@ -438,6 +439,7 @@
 
             //create files
             param.openFlags = IOR_WRONLY | IOR_CREAT;
+	    param.mode = FILEMODE;
             aiori_fh = backend->create (curr_item, &param);
             if (NULL == aiori_fh) {
                 FAIL("unable to create file");
@@ -1571,14 +1573,9 @@
         FAIL("-c not compatible with -B");
     }
 
-<<<<<<< HEAD
-    if ( strcasecmp(backend_name, "POSIX") != 0 && strcasecmp(backend_name, "DUMMY") != 0 &&
-	 strcasecmp(backend_name, "DFS") != 0) {
-      FAIL("-a only supported interface is POSIX, DFS and DUMMY right now!");
-=======
-    if (strcasecmp(backend_name, "POSIX") != 0 && strcasecmp(backend_name, "DUMMY") != 0) {
-      FAIL("-a only supported interface is POSIX (and DUMMY) right now!");
->>>>>>> e71cded6
+    if (strcasecmp(backend_name, "POSIX") != 0 && strcasecmp(backend_name, "DUMMY") != 0 &&
+        strcasecmp(backend_name, "DFS") != 0) {
+        FAIL("-a only supported interface is POSIX, DFS (and DUMMY) right now!");
     }
 
     /* check for shared file incompatibilities */
@@ -2186,35 +2183,11 @@
         FAIL("Could not find suitable backend to use");
     }
 
-<<<<<<< HEAD
-    if(backend->get_options != NULL){
-      option_parse(argc - parsed_options, argv + parsed_options, backend->get_options(), & printhelp);
-    }
-
-    if (backend->initialize)
-            backend->initialize(NULL);
-
-    if(printhelp != 0){
-      printf("Usage: %s ", argv[0]);
-
-      option_print_help(options, 0);
-
-      if(backend->get_options != NULL){
-        printf("\nPlugin options for backend %s\n", backend_name);
-        option_print_help(backend->get_options(), 1);
-      }
-      if(printhelp == 1){
-        exit(0);
-      }else{
-        exit(1);
-      }
-    }
-
-
-=======
->>>>>>> e71cded6
     MPI_Comm_rank(testComm, &rank);
     MPI_Comm_size(testComm, &size);
+
+    if (backend->initialize)
+	    backend->initialize();
 
     pid = getpid();
     uid = getuid();

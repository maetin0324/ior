--- conflicted
+++ resolved
@@ -1615,8 +1615,9 @@
         FAIL("-c not compatible with -B");
     }
 
-    if ( strcasecmp(backend_name, "POSIX") != 0 && strcasecmp(backend_name, "DUMMY") != 0) {
-      FAIL("-a only supported interface is POSIX (and DUMMY) right now!");
+    if ( strcasecmp(backend_name, "POSIX") != 0 && strcasecmp(backend_name, "DUMMY") != 0 &&
+	 strcasecmp(backend_name, "DFS") != 0) {
+      FAIL("-a only supported interface is POSIX, DFS and DUMMY right now!");
     }
 
     /* check for shared file incompatibilities */
@@ -1757,6 +1758,9 @@
         strcpy(dirpath, ".");
     }
 
+    if (strcasecmp(backend_name, "DFS") == 0)
+	    return;
+
     if (verbose >= 3 && rank == 0) {
         fprintf(out_logfile,  "V-3: Before show_file_system_size, dirpath is \"%s\"\n", dirpath );
         fflush( out_logfile );
@@ -1852,63 +1856,6 @@
     }
 }
 
-<<<<<<< HEAD
-/*
- * Set flags from commandline string/value pairs.
- */
-static void
-DecodeDirective(char *line, IOR_param_t *params)
-{
-        char option[MAX_STR];
-        char value[MAX_STR];
-        int rc;
-
-        rc = sscanf(line, " %[^=# \t\r\n] = %[^# \t\r\n] ", option, value);
-        if (rc != 2 && rank == 0) {
-                fprintf(stdout, "Syntax error in configuration options: %s\n",
-                        line);
-                MPI_CHECK(MPI_Abort(MPI_COMM_WORLD, -1), "MPI_Abort() error");
-        }
-
-	if (strcasecmp(option, "daospool") == 0) {
-                strcpy(params->daosPool, value);
-        } else if (strcasecmp(option, "daospoolsvc") == 0) {
-                strcpy(params->daosPoolSvc, value);
-        } else if (strcasecmp(option, "daosgroup") == 0) {
-                strcpy(params->daosGroup, value);
-        } else if (strcasecmp(option, "daoscont") == 0) {
-                strcpy(params->daosCont, value);
-        }
-        else {
-                if (rank == 0)
-                        fprintf(stdout, "Unrecognized parameter \"%s\"\n",
-                                option);
-                MPI_CHECK(MPI_Abort(MPI_COMM_WORLD, -1), "MPI_Abort() error");
-        }
-}
-
-/*
- * Parse a single line, which may contain multiple comma-seperated directives
- */
-static void
-ParseLine(char *line, IOR_param_t * test)
-{
-        char *start, *end;
-
-        start = line;
-        do {
-                end = strchr(start, ',');
-                if (end != NULL)
-                        *end = '\0';
-                DecodeDirective(start, test);
-                start = end + 1;
-        } while (end != NULL);
-
-}
-
-int main(int argc, char **argv) {
-    int i, j, k, c;
-=======
 static void mdtest_iteration(int i, int j, MPI_Group testgroup, mdtest_results_t * summary_table){
   rank_progress_t progress_o;
   memset(& progress_o, 0 , sizeof(progress_o));
@@ -2210,7 +2157,6 @@
 
     mdtest_init_args();
     int i, j;
->>>>>>> f4b03efd
     int nodeCount;
     MPI_Group worldgroup, testgroup;
     struct {
@@ -2281,6 +2227,9 @@
       option_parse(argc - parsed_options, argv + parsed_options, backend->get_options(), & printhelp);
     }
 
+    if (backend->initialize)
+            backend->initialize(NULL);
+
     if(printhelp != 0){
       printf("Usage: %s ", argv[0]);
 
@@ -2322,99 +2271,10 @@
         fflush(out_logfile);
     }
 
-<<<<<<< HEAD
-    /* Parse command line options */
-    while (1) {
-        c = getopt(argc, argv, "a:b:BcCd:De:Ef:Fhi:I:l:Ln:N:O:p:rR::s:StTuvV:w:yz:");
-        if (c == -1) {
-            break;
-        }
-
-        switch (c) {
-        case 'a':
-            backend_name = optarg; break;
-        case 'b':
-            branch_factor = atoi(optarg); break;
-        case 'B':
-            barriers = 0;                 break;
-        case 'c':
-            collective_creates = 1;       break;
-        case 'C':
-            create_only = 1;              break;
-        case 'd':
-            parse_dirpath(optarg);        break;
-        case 'D':
-            dirs_only = 1;                break;
-        case 'e':
-            read_bytes = ( size_t )strtoul( optarg, ( char ** )NULL, 10 );   break;
-            //read_bytes = atoi(optarg);    break;
-        case 'E':
-            read_only = 1;                break;
-        case 'f':
-            first = atoi(optarg);         break;
-        case 'F':
-            files_only = 1;               break;
-        case 'h':
-            print_help();                 break;
-        case 'i':
-            iterations = atoi(optarg);    break;
-        case 'I':
-            items_per_dir = (uint64_t) strtoul( optarg, ( char ** )NULL, 10 );   break;
-            //items_per_dir = atoi(optarg); break;
-        case 'l':
-            last = atoi(optarg);          break;
-        case 'L':
-            leaf_only = 1;                break;
-        case 'n':
-            items = (uint64_t) strtoul( optarg, ( char ** )NULL, 10 );   break;
-            //items = atoi(optarg);         break;
-        case 'N':
-            nstride = atoi(optarg);       break;
-	case 'O':
-		ParseLine(optarg, &param);
-		break;
-        case 'p':
-            pre_delay = atoi(optarg);     break;
-        case 'r':
-            remove_only = 1;              break;
-        case 'R':
-            if (optarg == NULL) {
-                random_seed = time(NULL);
-                MPI_Barrier(MPI_COMM_WORLD);
-                MPI_Bcast(&random_seed, 1, MPI_INT, 0, MPI_COMM_WORLD);
-                random_seed += rank;
-            } else {
-                random_seed = atoi(optarg)+rank;
-            }
-            break;
-        case 's':
-            stride = atoi(optarg);        break;
-        case 'S':
-            shared_file = 1;              break;
-        case 't':
-            time_unique_dir_overhead = 1; break;
-        case 'T':
-            stat_only = 1;                break;
-        case 'u':
-            unique_dir_per_task = 1;      break;
-        case 'v':
-            verbose += 1;                 break;
-        case 'V':
-            verbose = atoi(optarg);       break;
-        case 'w':
-            write_bytes = ( size_t )strtoul( optarg, ( char ** )NULL, 10 );   break;
-            //write_bytes = atoi(optarg);   break;
-        case 'y':
-            sync_file = 1;                break;
-        case 'z':
-            depth = atoi(optarg);                  break;
-        }
-=======
     /* adjust special variables */
     barriers = ! no_barriers;
     if (path != NULL){
       parse_dirpath(path);
->>>>>>> f4b03efd
     }
     if( randomize > 0 ){
       if (random_seed == 0) {
@@ -2557,19 +2417,6 @@
         strcpy(testdirpath, filenames[rank%path_count]);
     }
 
-<<<<<<< HEAD
-    backend = aiori_select (backend_name);
-    if (NULL == backend) {
-        FAIL("Could not find suitable backend to use");
-    }
-
-    /* initialize API session */
-    if (backend->init != NULL)
-	    if (backend->init(&param) != 0)
-		    FAIL("Could not init backend");
-
-=======
->>>>>>> f4b03efd
     /*   if directory does not exist, create it */
     if ((rank < path_count) && backend->access(testdirpath, F_OK, &param) != 0) {
         if (backend->mkdir(testdirpath, DIRMODE, &param) != 0) {
@@ -2578,33 +2425,16 @@
     }
 
     /* display disk usage */
-<<<<<<< HEAD
-    if (strcmp(backend->name, "DFS")) {
-	    if (verbose >= 3 && rank == 0) {
-		    printf( "V-3: main (before display_freespace): testdirpath is \"%s\"\n",
-			    testdirpath );
-		    fflush( stdout );
-	    }
-=======
     if (verbose >= 3 && rank == 0) {
         fprintf(out_logfile,  "V-3: main (before display_freespace): testdirpath is \"%s\"\n", testdirpath );
         fflush( out_logfile );
     }
->>>>>>> f4b03efd
-
-	    if (rank == 0) display_freespace(testdirpath);
-
-<<<<<<< HEAD
-	    if (verbose >= 3 && rank == 0) {
-		    printf( "V-3: main (after display_freespace): testdirpath is \"%s\"\n",
-			    testdirpath );
-		    fflush( stdout );
-	    }
-=======
+
+    if (rank == 0) display_freespace(testdirpath);
+
     if (verbose >= 3 && rank == 0) {
         fprintf(out_logfile,  "V-3: main (after display_freespace): testdirpath is \"%s\"\n", testdirpath );
         fflush( out_logfile );
->>>>>>> f4b03efd
     }
 
     if (rank == 0) {
@@ -2694,15 +2524,9 @@
     if (random_seed > 0) {
         free(rand_array);
     }
-<<<<<<< HEAD
-
-    /* finalize API session */
-    if (backend->finalize != NULL)
-	    backend->finalize(&param);
-
-    MPI_Finalize();
-    exit(0);
-=======
+
+    if (backend->finalize)
+            backend->finalize(NULL);
+
     return summary_table;
->>>>>>> f4b03efd
 }
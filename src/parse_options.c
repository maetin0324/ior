/* -*- mode: c; c-basic-offset: 8; indent-tabs-mode: nil; -*-
 * vim:expandtab:shiftwidth=8:tabstop=8:
 */
/******************************************************************************\
*                                                                              *
*        Copyright (c) 2003, The Regents of the University of California       *
*      See the file COPYRIGHT for a complete copyright notice and license.     *
*                                                                              *
********************************************************************************
*
* Parse commandline functions.
*
\******************************************************************************/

#ifdef HAVE_CONFIG_H
#include "config.h"
#endif

#include <stdio.h>
#include <stdlib.h>
#include <ctype.h>
#include <string.h>

#if defined(HAVE_STRINGS_H)
#include <strings.h>
#endif

#include "utilities.h"
#include "ior.h"
#include "aiori.h"
#include "parse_options.h"
#include "option.h"
#include "aiori.h"

IOR_param_t initialTestParams;

option_help * createGlobalOptions(IOR_param_t * params);


static IOR_param_t * parameters;
static options_all_t * global_options;


/*
 * Check and correct all settings of each test in queue for correctness.
 */
static void CheckRunSettings(IOR_test_t *tests)
{
        IOR_test_t *ptr;
        IOR_param_t *params;

        for (ptr = tests; ptr != NULL; ptr = ptr->next) {
                params = &ptr->params;

                /* If no write/read/check action requested, set both write and read */
                if (params->writeFile == FALSE
                    && params->readFile == FALSE
                    && params->checkWrite == FALSE
                    && params->checkRead == FALSE) {
                        params->readFile = TRUE;
                        params->writeFile = TRUE;
                }
<<<<<<< HEAD

                /* If only read or write is requested, then fix the default
                 * openFlags to not be open RDWR.  It matters in the case
                 * of HDFS, which doesn't support opening RDWR.
                 * (We assume int-valued params are exclusively 0 or 1.)
                 */
                if ((params->openFlags & IOR_RDWR)
                    && ((params->readFile | params->checkRead | params->checkWrite)
                        ^ params->writeFile)) {

                        params->openFlags &= ~(IOR_RDWR);
                        if (params->readFile | params->checkRead) {
                                params->openFlags |= IOR_RDONLY;
                                params->openFlags &= ~(IOR_CREAT|IOR_EXCL);
                        }
                        else
                                params->openFlags |= IOR_WRONLY;
                }

                if(params->dualMount && !params->filePerProc) {
                        MPI_CHECK(MPI_Abort(MPI_COMM_WORLD, -1), "Dual Mount can only be used with File Per Process");
                }
=======
>>>>>>> 8faa6c88
        }
}

/*
 * Set flags from commandline string/value pairs.
 */
void DecodeDirective(char *line, IOR_param_t *params, options_all_t * module_options)
{
        char option[MAX_STR];
        char value[MAX_STR];
        int rc;
        int initialized;

        rc = sscanf(line, " %[^=# \t\r\n] = %[^# \t\r\n] ", option, value);
        if (rc != 2 && rank == 0) {
                fprintf(out_logfile, "Syntax error in configuration options: %s\n",
                        line);
                MPI_CHECK(MPI_Initialized(&initialized), "MPI_Initialized() error");
                if (initialized)
                    MPI_CHECK(MPI_Abort(MPI_COMM_WORLD, -1), "MPI_Abort() error");
                else
                    exit(-1);
        }
        if (strcasecmp(option, "api") == 0) {
          params->api = strdup(value);

          params->backend = aiori_select(params->api);
          if (params->backend == NULL){
            fprintf(out_logfile, "Could not load backend API %s\n", params->api);
            exit(-1);
          }
        } else if (strcasecmp(option, "summaryFile") == 0) {
          if (rank == 0){
            out_resultfile = fopen(value, "w");
            if (out_resultfile == NULL){
              FAIL("Cannot open output file for writes!");
            }
            printf("Writing output to %s\n", value);
          }
        } else if (strcasecmp(option, "summaryFormat") == 0) {
                if(strcasecmp(value, "default") == 0){
                  outputFormat = OUTPUT_DEFAULT;
                }else if(strcasecmp(value, "JSON") == 0){
                  outputFormat = OUTPUT_JSON;
                }else if(strcasecmp(value, "CSV") == 0){
                  outputFormat = OUTPUT_CSV;
                }else{
                  FAIL("Unknown summaryFormat");
                }
        } else if (strcasecmp(option, "refnum") == 0) {
                params->referenceNumber = atoi(value);
        } else if (strcasecmp(option, "debug") == 0) {
                params->debug = strdup(value);
        } else if (strcasecmp(option, "platform") == 0) {
                params->platform  = strdup(value);
        } else if (strcasecmp(option, "testfile") == 0) {
                params->testFileName  = strdup(value);
<<<<<<< HEAD
        } else if (strcasecmp(option, "dualmount") == 0){
                params->dualMount = atoi(value);
        } else if (strcasecmp(option, "hintsfilename") == 0) {
                params->hintsFileName  = strdup(value);
=======
>>>>>>> 8faa6c88
        } else if (strcasecmp(option, "deadlineforstonewalling") == 0) {
                params->deadlineForStonewalling = atoi(value);
        } else if (strcasecmp(option, "stoneWallingWearOut") == 0) {
                params->stoneWallingWearOut = atoi(value);
        } else if (strcasecmp(option, "stoneWallingWearOutIterations") == 0) {
                params->stoneWallingWearOutIterations = atoll(value);
        } else if (strcasecmp(option, "stoneWallingStatusFile") == 0) {
                params->stoneWallingStatusFile  = strdup(value);
        } else if (strcasecmp(option, "maxtimeduration") == 0) {
                params->maxTimeDuration = atoi(value);
        } else if (strcasecmp(option, "outlierthreshold") == 0) {
                params->outlierThreshold = atoi(value);
        } else if (strcasecmp(option, "numnodes") == 0) {
                params->numNodes = atoi(value);
        } else if (strcasecmp(option, "numtasks") == 0) {
                params->numTasks = atoi(value);
        } else if (strcasecmp(option, "numtasksonnode0") == 0) {
                params->numTasksOnNode0 = atoi(value);
        } else if (strcasecmp(option, "repetitions") == 0) {
                params->repetitions = atoi(value);
        } else if (strcasecmp(option, "intertestdelay") == 0) {
                params->interTestDelay = atoi(value);
        } else if (strcasecmp(option, "interiodelay") == 0) {
                params->interIODelay = atoi(value);
        } else if (strcasecmp(option, "readfile") == 0) {
                params->readFile = atoi(value);
        } else if (strcasecmp(option, "writefile") == 0) {
                params->writeFile = atoi(value);
        } else if (strcasecmp(option, "fileperproc") == 0) {
                params->filePerProc = atoi(value);
        } else if (strcasecmp(option, "taskpernodeoffset") == 0) {
                params->taskPerNodeOffset = atoi(value);
        } else if (strcasecmp(option, "reordertasksconstant") == 0) {
                params->reorderTasks = atoi(value);
        } else if (strcasecmp(option, "reordertasksrandom") == 0) {
                params->reorderTasksRandom = atoi(value);
        } else if (strcasecmp(option, "reordertasksrandomSeed") == 0) {
                params->reorderTasksRandomSeed = atoi(value);
        } else if (strcasecmp(option, "reordertasks") == 0) {
                /* Backwards compatibility for the "reorderTasks" option.
                   MUST follow the other longer reordertasks checks. */
                params->reorderTasks = atoi(value);
        } else if (strcasecmp(option, "checkwrite") == 0) {
                params->checkWrite = atoi(value);
        } else if (strcasecmp(option, "checkread") == 0) {
                params->checkRead = atoi(value);
        } else if (strcasecmp(option, "keepfile") == 0) {
                params->keepFile = atoi(value);
        } else if (strcasecmp(option, "keepfilewitherror") == 0) {
                params->keepFileWithError = atoi(value);
        } else if (strcasecmp(option, "multiFile") == 0) {
                params->multiFile = atoi(value);
        } else if (strcasecmp(option, "quitonerror") == 0) {
                params->quitOnError = atoi(value);
        } else if (strcasecmp(option, "segmentcount") == 0) {
                params->segmentCount = string_to_bytes(value);
        } else if (strcasecmp(option, "blocksize") == 0) {
                params->blockSize = string_to_bytes(value);
        } else if (strcasecmp(option, "transfersize") == 0) {
                params->transferSize = string_to_bytes(value);
        } else if (strcasecmp(option, "singlexferattempt") == 0) {
                params->singleXferAttempt = atoi(value);
        } else if (strcasecmp(option, "intraTestBarriers") == 0) {
                params->intraTestBarriers = atoi(value);
        } else if (strcasecmp(option, "verbose") == 0) {
                params->verbose = atoi(value);
        } else if (strcasecmp(option, "settimestampsignature") == 0) {
                params->setTimeStampSignature = atoi(value);
        } else if (strcasecmp(option, "storefileoffset") == 0) {
                params->storeFileOffset = atoi(value);
        } else if (strcasecmp(option, "uniqueDir") == 0) {
                params->uniqueDir = atoi(value);
        } else if (strcasecmp(option, "useexistingtestfile") == 0) {
                params->useExistingTestFile = atoi(value);
        } else if (strcasecmp(option, "fsyncperwrite") == 0) {
                params->fsyncPerWrite = atoi(value);
        } else if (strcasecmp(option, "fsync") == 0) {
                params->fsync = atoi(value);
        } else if (strcasecmp(option, "randomoffset") == 0) {
                params->randomOffset = atoi(value);
        } else if (strcasecmp(option, "memoryPerTask") == 0) {
                params->memoryPerTask = string_to_bytes(value);
                params->memoryPerNode = 0;
        } else if (strcasecmp(option, "memoryPerNode") == 0) {
                params->memoryPerNode = NodeMemoryStringToBytes(value);
                params->memoryPerTask = 0;
        } else if (strcasecmp(option, "summaryalways") == 0) {
                params->summary_every_test = atoi(value);
        } else {
                // backward compatibility for now
                if (strcasecmp(option, "useo_direct") == 0) {
                  strcpy(option, "--posix.odirect");
                }
                int parsing_error = option_parse_key_value(option, value, module_options);
                if(parsing_error){
                  if (rank == 0)
                          fprintf(out_logfile, "Unrecognized parameter \"%s\"\n",
                                  option);
                  MPI_CHECK(MPI_Initialized(&initialized), "MPI_Initialized() error");
                  if (initialized)
                      MPI_CHECK(MPI_Abort(MPI_COMM_WORLD, -1), "MPI_Abort() error");
                  else
                      exit(-1);
                }
        }
}


/*
 * Parse a single line, which may contain multiple comma-seperated directives
 */
void ParseLine(char *line, IOR_param_t * test, options_all_t * module_options)
{
        char *start, *end;

        char * newline = strdup(line);
        start = newline;
        do {
                end = strchr(start, '#');
                if (end != NULL){
                  *end = '\0';
                  end = NULL; // stop parsing after comment
                }
                end = strchr(start, ',');
                if (end != NULL){
                  *end = '\0';
                }
                if(strlen(start) < 3){
                  fprintf(out_logfile, "Invalid option substring string: \"%s\" in \"%s\"\n", start, line);
                  exit(1);
                }
                DecodeDirective(start, test, module_options);
                start = end + 1;
        } while (end != NULL);
        free(newline);
}


static void decodeDirectiveWrapper(char *line){
  ParseLine(line, parameters, global_options);
}

/*
 * Determines if the string "haystack" contains only the string "needle", and
 * possibly whitespace before and after needle.  Function is case insensitive.
 */
int contains_only(char *haystack, char *needle)
{
        char *ptr, *end;

        end = haystack + strlen(haystack);
        /* skip over leading shitspace */
        for (ptr = haystack; ptr < end; ptr++) {
                if (!isspace(*ptr))
                        break;
        }
        /* check for "needle" */
        if (strncasecmp(ptr, needle, strlen(needle)) != 0)
                return 0;
        /* make sure the rest of the line is only whitspace as well */
        for (ptr += strlen(needle); ptr < end; ptr++) {
                if (!isspace(*ptr))
                        return 0;
        }

        return 1;
}

/*
 * Read the configuration script, allocating and filling in the structure of
 * global parameters.
 */
IOR_test_t *ReadConfigScript(char *scriptName)
{
        int test_num = 0;
        int runflag = 0;
        char linebuf[MAX_STR];
        char empty[MAX_STR];
        char *ptr;
        FILE *file;
        IOR_test_t *head = NULL;
        IOR_test_t *tail = NULL;

        option_help ** option_p = & global_options->modules[0].options;

        /* Initialize the first test */
        head = CreateTest(& initialTestParams, test_num++);
        tail = head;
        *option_p = createGlobalOptions(& ((IOR_test_t*) head)->params); /* The current options */

        /* open the script */
        file = fopen(scriptName, "r");
        if (file == NULL)
                ERR("fopen() failed");

        /* search for the "IOR START" line */
        while (fgets(linebuf, MAX_STR, file) != NULL) {
                if (contains_only(linebuf, "ior start")) {
                        break;
                }
        }

        /* Iterate over a block of IOR commands */
        while (fgets(linebuf, MAX_STR, file) != NULL) {
                /* skip over leading whitespace */
                ptr = linebuf;
                while (isspace(*ptr))
                    ptr++;

                /* skip empty lines */
                if (sscanf(ptr, "%s", empty) == -1)
                        continue;

                /* skip lines containing only comments */
                if (sscanf(ptr, " #%s", empty) == 1)
                        continue;

                if (contains_only(ptr, "ior stop")) {
                        break;
                } else if (contains_only(ptr, "run")) {
                        if (runflag) {
                                /* previous line was a "run" as well
                                   create duplicate test */
                                tail->next = CreateTest(&tail->params, test_num++);
                                AllocResults(tail);
                                ((IOR_test_t*) tail)->params.backend_options = airoi_update_module_options(((IOR_test_t*) tail)->params.backend, global_options);

                                tail = tail->next;
                                *option_p = createGlobalOptions(& ((IOR_test_t*) tail->next)->params);
                        }
                        runflag = 1;
                } else if (runflag) {
                        /* If this directive was preceded by a "run" line, then
                           create and initialize a new test structure */
                        runflag = 0;
                        tail->next = CreateTest(&tail->params, test_num++);
                        *option_p = createGlobalOptions(& ((IOR_test_t*) tail->next)->params);
                        AllocResults(tail);
                        ((IOR_test_t*) tail)->params.backend_options = airoi_update_module_options(((IOR_test_t*) tail)->params.backend, global_options);

                        tail = tail->next;
                        ParseLine(ptr, &tail->params, global_options);
                } else {
                        ParseLine(ptr, &tail->params, global_options);
                }
        }

        /* close the script */
        if (fclose(file) != 0)
                ERR("fclose() of script file failed");
        AllocResults(tail);          /* copy the actual module options into the test */
        ((IOR_test_t*) tail)->params.backend_options = airoi_update_module_options(((IOR_test_t*) tail)->params.backend, global_options);

        return head;
}


option_help * createGlobalOptions(IOR_param_t * params){
  char APIs[1024];
  char APIs_legacy[1024];
  aiori_supported_apis(APIs, APIs_legacy, IOR);
  char apiStr[1024];
  sprintf(apiStr, "API for I/O [%s]", APIs);

  option_help o [] = {
    {'a', NULL,        apiStr, OPTION_OPTIONAL_ARGUMENT, 's', & params->api},
    {'A', NULL,        "refNum -- user supplied reference number to include in the summary", OPTION_OPTIONAL_ARGUMENT, 'd', & params->referenceNumber},
    {'b', NULL,        "blockSize -- contiguous bytes to write per task  (e.g.: 8, 4k, 2m, 1g)", OPTION_OPTIONAL_ARGUMENT, 'l', & params->blockSize},
    {'c', "collective",    "Use collective I/O", OPTION_FLAG, 'd', & params->collective},
    {'C', NULL,        "reorderTasks -- changes task ordering for readback (useful to avoid client cache)", OPTION_FLAG, 'd', & params->reorderTasks},
    {'d', NULL,        "interTestDelay -- delay between reps in seconds", OPTION_OPTIONAL_ARGUMENT, 'd', & params->interTestDelay},
    {'D', NULL,        "deadlineForStonewalling -- seconds before stopping write or read phase", OPTION_OPTIONAL_ARGUMENT, 'd', & params->deadlineForStonewalling},
    {.help="  -O stoneWallingWearOut=1           -- once the stonewalling timout is over, all process finish to access the amount of data", .arg = OPTION_OPTIONAL_ARGUMENT},
    {.help="  -O stoneWallingWearOutIterations=N -- stop after processing this number of iterations, needed for reading data back written with stoneWallingWearOut", .arg = OPTION_OPTIONAL_ARGUMENT},
    {.help="  -O stoneWallingStatusFile=FILE     -- this file keeps the number of iterations from stonewalling during write and allows to use them for read", .arg = OPTION_OPTIONAL_ARGUMENT},
    {'e', NULL,        "fsync -- perform a fsync() operation at the end of each read/write phase", OPTION_FLAG, 'd', & params->fsync},
    {'E', NULL,        "useExistingTestFile -- do not remove test file before write access", OPTION_FLAG, 'd', & params->useExistingTestFile},
    {'f', NULL,        "scriptFile -- test script name", OPTION_OPTIONAL_ARGUMENT, 's', & params->testscripts},
    {'F', NULL,        "filePerProc -- file-per-process", OPTION_FLAG, 'd', & params->filePerProc},
    {'g', NULL,        "intraTestBarriers -- use barriers between open, write/read, and close", OPTION_FLAG, 'd', & params->intraTestBarriers},
    /* This option toggles between Incompressible Seed and Time stamp sig based on -l,
     * so we'll toss the value in both for now, and sort it out in initialization
     * after all the arguments are in and we know which it keep.
     */
    {'G', NULL,        "setTimeStampSignature -- set value for time stamp signature/random seed", OPTION_OPTIONAL_ARGUMENT, 'd', & params->setTimeStampSignature},
    {'i', NULL,        "repetitions -- number of repetitions of test", OPTION_OPTIONAL_ARGUMENT, 'd', & params->repetitions},
    {'j', NULL,        "outlierThreshold -- warn on outlier N seconds from mean", OPTION_OPTIONAL_ARGUMENT, 'd', & params->outlierThreshold},
    {'k', NULL,        "keepFile -- don't remove the test file(s) on program exit", OPTION_FLAG, 'd', & params->keepFile},
    {'K', NULL,        "keepFileWithError  -- keep error-filled file(s) after data-checking", OPTION_FLAG, 'd', & params->keepFileWithError},
    {'l', NULL,        "datapacket type-- type of packet that will be created [offset|incompressible|timestamp|o|i|t]", OPTION_OPTIONAL_ARGUMENT, 's', &  params->buffer_type},
    {'m', NULL,        "multiFile -- use number of reps (-i) for multiple file count", OPTION_FLAG, 'd', & params->multiFile},
    {'M', NULL,        "memoryPerNode -- hog memory on the node  (e.g.: 2g, 75%)", OPTION_OPTIONAL_ARGUMENT, 's', & params->memoryPerNodeStr},
    {'N', NULL,        "numTasks -- number of tasks that are participating in the test (overrides MPI)", OPTION_OPTIONAL_ARGUMENT, 'd', & params->numTasks},
    {'o', NULL,        "testFile -- full name for test", OPTION_OPTIONAL_ARGUMENT, 's', & params->testFileName},
    {'O', NULL,        "string of IOR directives (e.g. -O checkRead=1,lustreStripeCount=32)", OPTION_OPTIONAL_ARGUMENT, 'p', & decodeDirectiveWrapper},
    {'q', NULL,        "quitOnError -- during file error-checking, abort on error", OPTION_FLAG, 'd', & params->quitOnError},
    {'Q', NULL,        "taskPerNodeOffset for read tests use with -C & -Z options (-C constant N, -Z at least N)", OPTION_OPTIONAL_ARGUMENT, 'd', & params->taskPerNodeOffset},
    {'r', NULL,        "readFile -- read existing file", OPTION_FLAG, 'd', & params->readFile},
    {'R', NULL,        "checkRead -- verify that the output of read matches the expected signature (used with -G)", OPTION_FLAG, 'd', & params->checkRead},
    {'s', NULL,        "segmentCount -- number of segments", OPTION_OPTIONAL_ARGUMENT, 'd', & params->segmentCount},
    {'t', NULL,        "transferSize -- size of transfer in bytes (e.g.: 8, 4k, 2m, 1g)", OPTION_OPTIONAL_ARGUMENT, 'l', & params->transferSize},
    {'T', NULL,        "maxTimeDuration -- max time in minutes executing repeated test; it aborts only between iterations and not within a test!", OPTION_OPTIONAL_ARGUMENT, 'd', & params->maxTimeDuration},
    {'u', NULL,        "uniqueDir -- use unique directory name for each file-per-process", OPTION_FLAG, 'd', & params->uniqueDir},
    {'v', NULL,        "verbose -- output information (repeating flag increases level)", OPTION_FLAG, 'd', & params->verbose},
    {'w', NULL,        "writeFile -- write file", OPTION_FLAG, 'd', & params->writeFile},
    {'W', NULL,        "checkWrite -- check read after write", OPTION_FLAG, 'd', & params->checkWrite},
    {'x', NULL,        "singleXferAttempt -- do not retry transfer if incomplete", OPTION_FLAG, 'd', & params->singleXferAttempt},
    {'X', NULL,        "reorderTasksRandomSeed -- random seed for -Z option", OPTION_OPTIONAL_ARGUMENT, 'd', & params->reorderTasksRandomSeed},
    {'y', NULL,        "dualMount -- use dual mount points for a filesystem", OPTION_FLAG, 'd', & params->dualMount},
    {'Y', NULL,        "fsyncPerWrite -- perform sync operation after every write operation", OPTION_FLAG, 'd', & params->fsyncPerWrite},
    {'z', NULL,        "randomOffset -- access is to random, not sequential, offsets within a file", OPTION_FLAG, 'd', & params->randomOffset},
    {'Z', NULL,        "reorderTasksRandom -- changes task ordering to random ordering for readback", OPTION_FLAG, 'd', & params->reorderTasksRandom},
    {.help="  -O summaryFile=FILE                 -- store result data into this file", .arg = OPTION_OPTIONAL_ARGUMENT},
    {.help="  -O summaryFormat=[default,JSON,CSV] -- use the format for outputing the summary", .arg = OPTION_OPTIONAL_ARGUMENT},
    {0, "dryRun",      "do not perform any I/Os just run evtl. inputs print dummy output", OPTION_FLAG, 'd', & params->dryRun},
    LAST_OPTION,
  };
  option_help * options = malloc(sizeof(o));
  memcpy(options, & o, sizeof(o));
  return options;
}


/*
 * Parse Commandline.
 */
IOR_test_t *ParseCommandLine(int argc, char **argv)
{
    init_IOR_Param_t(& initialTestParams);

    IOR_test_t *tests = NULL;

    initialTestParams.platform = GetPlatformName();

    option_help * options = createGlobalOptions( & initialTestParams);
    parameters = & initialTestParams;
    global_options = airoi_create_all_module_options(options);
    option_parse(argc, argv, global_options);
    updateParsedOptions(& initialTestParams, global_options);

    if (initialTestParams.testscripts){
      tests = ReadConfigScript(initialTestParams.testscripts);
    }else{
      tests = CreateTest(&initialTestParams, 0);
      AllocResults(tests);
    }

    CheckRunSettings(tests);

    return (tests);
}<|MERGE_RESOLUTION|>--- conflicted
+++ resolved
@@ -60,31 +60,10 @@
                         params->readFile = TRUE;
                         params->writeFile = TRUE;
                 }
-<<<<<<< HEAD
-
-                /* If only read or write is requested, then fix the default
-                 * openFlags to not be open RDWR.  It matters in the case
-                 * of HDFS, which doesn't support opening RDWR.
-                 * (We assume int-valued params are exclusively 0 or 1.)
-                 */
-                if ((params->openFlags & IOR_RDWR)
-                    && ((params->readFile | params->checkRead | params->checkWrite)
-                        ^ params->writeFile)) {
-
-                        params->openFlags &= ~(IOR_RDWR);
-                        if (params->readFile | params->checkRead) {
-                                params->openFlags |= IOR_RDONLY;
-                                params->openFlags &= ~(IOR_CREAT|IOR_EXCL);
-                        }
-                        else
-                                params->openFlags |= IOR_WRONLY;
-                }
 
                 if(params->dualMount && !params->filePerProc) {
                         MPI_CHECK(MPI_Abort(MPI_COMM_WORLD, -1), "Dual Mount can only be used with File Per Process");
                 }
-=======
->>>>>>> 8faa6c88
         }
 }
 
@@ -142,13 +121,8 @@
                 params->platform  = strdup(value);
         } else if (strcasecmp(option, "testfile") == 0) {
                 params->testFileName  = strdup(value);
-<<<<<<< HEAD
         } else if (strcasecmp(option, "dualmount") == 0){
                 params->dualMount = atoi(value);
-        } else if (strcasecmp(option, "hintsfilename") == 0) {
-                params->hintsFileName  = strdup(value);
-=======
->>>>>>> 8faa6c88
         } else if (strcasecmp(option, "deadlineforstonewalling") == 0) {
                 params->deadlineForStonewalling = atoi(value);
         } else if (strcasecmp(option, "stoneWallingWearOut") == 0) {

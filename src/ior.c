/* -*- mode: c; c-basic-offset: 8; indent-tabs-mode: nil; -*-
 * vim:expandtab:shiftwidth=8:tabstop=8:
 */
/******************************************************************************\
*                                                                              *
*        Copyright (c) 2003, The Regents of the University of California       *
*      See the file COPYRIGHT for a complete copyright notice and license.     *
*                                                                              *
\******************************************************************************/

#ifdef HAVE_CONFIG_H
# include "config.h"
#endif

#include <stdio.h>
#include <stdlib.h>
#include <unistd.h>
#include <ctype.h>              /* tolower() */
#include <errno.h>
#include <math.h>
#include <mpi.h>
#include <string.h>
#include <sys/stat.h>           /* struct stat */
#include <time.h>

#ifndef _WIN32
# include <sys/time.h>           /* gettimeofday() */
# include <sys/utsname.h>        /* uname() */
#endif

#include <assert.h>

#include "ior.h"
#include "ior-internal.h"
#include "aiori.h"
#include "utilities.h"
#include "parse_options.h"


/* file scope globals */
extern char **environ;
static int totalErrorCount;
static const ior_aiori_t *backend;

static void DestroyTests(IOR_test_t *tests_head);
static char *PrependDir(IOR_param_t *, char *);
static char **ParseFileName(char *, int *);
static void InitTests(IOR_test_t * , MPI_Comm);
static void TestIoSys(IOR_test_t *);
static void ValidateTests(IOR_param_t *);
static IOR_offset_t WriteOrRead(IOR_param_t * test, IOR_results_t * results, void *fd, int access, IOR_io_buffers* ioBuffers);
static void WriteTimes(IOR_param_t *, double **, int, int);

IOR_test_t * ior_run(int argc, char **argv, MPI_Comm world_com, FILE * world_out){
        IOR_test_t *tests_head;
        IOR_test_t *tptr;
        out_logfile = world_out;
        out_resultfile = world_out;
        mpi_comm_world = world_com;

        MPI_CHECK(MPI_Comm_size(mpi_comm_world, &numTasksWorld), "cannot get number of tasks");
        MPI_CHECK(MPI_Comm_rank(mpi_comm_world, &rank), "cannot get rank");
        PrintEarlyHeader();

        /* setup tests, and validate parameters */
        tests_head = ParseCommandLine(argc, argv);
        InitTests(tests_head, world_com);
        verbose = tests_head->params.verbose;

        PrintHeader(argc, argv);

        /* perform each test */
        for (tptr = tests_head; tptr != NULL; tptr = tptr->next) {
                totalErrorCount = 0;
                verbose = tptr->params.verbose;
                if (rank == 0 && verbose >= VERBOSE_0) {
                        ShowTestStart(&tptr->params);
                }
                TestIoSys(tptr);
                tptr->results->errors = totalErrorCount;
                ShowTestEnd(tptr);
        }

        PrintLongSummaryAllTests(tests_head);

        /* display finish time */
        PrintTestEnds();
        return tests_head;
}



int ior_main(int argc, char **argv)
{
    IOR_test_t *tests_head;
    IOR_test_t *tptr;

    out_logfile = stdout;
    out_resultfile = stdout;

    /*
     * check -h option from commandline without starting MPI;
     */
    tests_head = ParseCommandLine(argc, argv);

    /* start the MPI code */
    MPI_CHECK(MPI_Init(&argc, &argv), "cannot initialize MPI");

    mpi_comm_world = MPI_COMM_WORLD;
    MPI_CHECK(MPI_Comm_size(mpi_comm_world, &numTasksWorld),
              "cannot get number of tasks");
    MPI_CHECK(MPI_Comm_rank(mpi_comm_world, &rank), "cannot get rank");

    PrintEarlyHeader();

    /* set error-handling */
    /*MPI_CHECK(MPI_Errhandler_set(mpi_comm_world, MPI_ERRORS_RETURN),
       "cannot set errhandler"); */

    /* setup tests, and validate parameters */
    InitTests(tests_head, mpi_comm_world);
    verbose = tests_head->params.verbose;

    PrintHeader(argc, argv);

    aiori_initialize(tests_head);

    /* perform each test */
    for (tptr = tests_head; tptr != NULL; tptr = tptr->next) {
            verbose = tptr->params.verbose;
            if (rank == 0 && verbose >= VERBOSE_0) {
                    ShowTestStart(&tptr->params);
            }

            // This is useful for trapping a running MPI process.  While
            // this is sleeping, run the script 'testing/hdfs/gdb.attach'
            if (verbose >= VERBOSE_4) {
                    fprintf(out_logfile, "\trank %d: sleeping\n", rank);
                    sleep(5);
                    fprintf(out_logfile, "\trank %d: awake.\n", rank);
            }
            TestIoSys(tptr);
            ShowTestEnd(tptr);
    }

    aiori_finalize(tests_head);

    if (verbose < 0)
            /* always print final summary */
            verbose = 0;
    PrintLongSummaryAllTests(tests_head);

    /* display finish time */
    PrintTestEnds();

    DestroyTests(tests_head);

    MPI_CHECK(MPI_Finalize(), "cannot finalize MPI");

    return totalErrorCount;
}

/***************************** F U N C T I O N S ******************************/

/*
 * Initialize an IOR_param_t structure to the defaults
 */
void init_IOR_Param_t(IOR_param_t * p)
{
        const char *default_aiori = aiori_default ();
        char *hdfs_user;

        assert (NULL != default_aiori);

        memset(p, 0, sizeof(IOR_param_t));

        p->mode = IOR_IRUSR | IOR_IWUSR | IOR_IRGRP | IOR_IWGRP;
        p->openFlags = IOR_RDWR | IOR_CREAT;

        p->api = strdup(default_aiori);
        p->platform = strdup("HOST(OSTYPE)");
        p->testFileName = strdup("testFile");

        p->writeFile = p->readFile = FALSE;
        p->checkWrite = p->checkRead = FALSE;

        p->nodes = 1;
        p->tasksPerNode = 1;
        p->repetitions = 1;
        p->repCounter = -1;
        p->open = WRITE;
        p->taskPerNodeOffset = 1;
        p->segmentCount = 1;
        p->blockSize = 1048576;
        p->transferSize = 262144;
        p->randomSeed = -1;
        p->incompressibleSeed = 573;
        p->testComm = mpi_comm_world;
        p->setAlignment = 1;
        p->lustre_start_ost = -1;

        p->daosRecordSize = 262144;
        p->daosStripeSize = 524288;
        p->daosStripeCount = -1;
        p->daosAios = 1;

        hdfs_user = getenv("USER");
        if (!hdfs_user)
          hdfs_user = "";
        p->hdfs_user = strdup(hdfs_user);
        p->hdfs_name_node      = "default";
        p->hdfs_name_node_port = 0; /* ??? */
        p->hdfs_fs = NULL;
        p->hdfs_replicas = 0;   /* invokes the default */
        p->hdfs_block_size = 0;

        p->URI = NULL;
        p->part_number = 0;

        p->beegfs_numTargets = -1;
        p->beegfs_chunkSize = -1;

        p->mmap_ptr = NULL;
}

static void
DisplayOutliers(int numTasks,
                double timerVal,
                char *timeString, int access, int outlierThreshold)
{
        char accessString[MAX_STR];
        double sum, mean, sqrDiff, var, sd;

        /* for local timerVal, don't compensate for wall clock delta */
        timerVal += wall_clock_delta;

        MPI_CHECK(MPI_Allreduce
                  (&timerVal, &sum, 1, MPI_DOUBLE, MPI_SUM, testComm),
                  "MPI_Allreduce()");
        mean = sum / numTasks;
        sqrDiff = pow((mean - timerVal), 2);
        MPI_CHECK(MPI_Allreduce
                  (&sqrDiff, &var, 1, MPI_DOUBLE, MPI_SUM, testComm),
                  "MPI_Allreduce()");
        var = var / numTasks;
        sd = sqrt(var);

        if (access == WRITE) {
                strcpy(accessString, "write");
        } else {                /* READ */
                strcpy(accessString, "read");
        }
        if (fabs(timerVal - mean) > (double)outlierThreshold) {
                fprintf(out_logfile, "WARNING: for task %d, %s %s is %f\n",
                        rank, accessString, timeString, timerVal);
                fprintf(out_logfile, "         (mean=%f, stddev=%f)\n", mean, sd);
                fflush(out_logfile);
        }
}

/*
 * Check for outliers in start/end times and elapsed create/xfer/close times.
 */
static void CheckForOutliers(IOR_param_t * test, double **timer, int rep,
                             int access)
{
        int shift;

        if (access == WRITE) {
                shift = 0;
        } else {                /* READ */
                shift = 6;
        }

        DisplayOutliers(test->numTasks, timer[shift + 0][rep],
                        "start time", access, test->outlierThreshold);
        DisplayOutliers(test->numTasks,
                        timer[shift + 1][rep] - timer[shift + 0][rep],
                        "elapsed create time", access, test->outlierThreshold);
        DisplayOutliers(test->numTasks,
                        timer[shift + 3][rep] - timer[shift + 2][rep],
                        "elapsed transfer time", access,
                        test->outlierThreshold);
        DisplayOutliers(test->numTasks,
                        timer[shift + 5][rep] - timer[shift + 4][rep],
                        "elapsed close time", access, test->outlierThreshold);
        DisplayOutliers(test->numTasks, timer[shift + 5][rep], "end time",
                        access, test->outlierThreshold);

}

/*
 * Check if actual file size equals expected size; if not use actual for
 * calculating performance rate.
 */
static void CheckFileSize(IOR_test_t *test, IOR_offset_t dataMoved, int rep)
{
        IOR_param_t *params = &test->params;
        IOR_results_t *results = test->results;

        MPI_CHECK(MPI_Allreduce(&dataMoved, & results[rep].aggFileSizeFromXfer,
                                1, MPI_LONG_LONG_INT, MPI_SUM, testComm),
                  "cannot total data moved");

        if (strcasecmp(params->api, "HDF5") != 0 && strcasecmp(params->api, "NCMPI") != 0 &&
            strcasecmp(params->api, "DAOS") != 0) {
                if (verbose >= VERBOSE_0 && rank == 0) {
                        if ((params->expectedAggFileSize
                             != results[rep].aggFileSizeFromXfer)
                            || (results[rep].aggFileSizeFromStat
                                != results[rep].aggFileSizeFromXfer)) {
                                fprintf(out_logfile,
                                        "WARNING: Expected aggregate file size       = %lld.\n",
                                        (long long) params->expectedAggFileSize);
                                fprintf(out_logfile,
                                        "WARNING: Stat() of aggregate file size      = %lld.\n",
                                        (long long) results[rep].aggFileSizeFromStat);
                                fprintf(out_logfile,
                                        "WARNING: Using actual aggregate bytes moved = %lld.\n",
                                        (long long) results[rep].aggFileSizeFromXfer);
                                if(params->deadlineForStonewalling){
                                  fprintf(out_logfile,
                                        "WARNING: maybe caused by deadlineForStonewalling\n");
                                }
                        }
                }
        }
        results[rep].aggFileSizeForBW = results[rep].aggFileSizeFromXfer;
}

/*
 * Compare buffers after reading/writing each transfer.  Displays only first
 * difference in buffers and returns total errors counted.
 */
static size_t
CompareBuffers(void *expectedBuffer,
               void *unknownBuffer,
               size_t size,
               IOR_offset_t transferCount, IOR_param_t *test, int access)
{
        char testFileName[MAX_PATHLEN];
        char bufferLabel1[MAX_STR];
        char bufferLabel2[MAX_STR];
        size_t i, j, length, first, last;
        size_t errorCount = 0;
        int inError = 0;
        unsigned long long *goodbuf = (unsigned long long *)expectedBuffer;
        unsigned long long *testbuf = (unsigned long long *)unknownBuffer;

        if (access == WRITECHECK || access == READCHECK) {
                strcpy(bufferLabel1, "Expected: ");
                strcpy(bufferLabel2, "Actual:   ");
        } else {
                ERR("incorrect argument for CompareBuffers()");
        }

        length = size / sizeof(IOR_size_t);
        first = -1;
        if (verbose >= VERBOSE_3) {
                fprintf(out_logfile,
                        "[%d] At file byte offset %lld, comparing %llu-byte transfer\n",
                        rank, test->offset, (long long)size);
        }
        for (i = 0; i < length; i++) {
                if (testbuf[i] != goodbuf[i]) {
                        errorCount++;
                        if (verbose >= VERBOSE_2) {
                                fprintf(out_logfile,
                                        "[%d] At transfer buffer #%lld, index #%lld (file byte offset %lld):\n",
                                        rank, transferCount - 1, (long long)i,
                                        test->offset +
                                        (IOR_size_t) (i * sizeof(IOR_size_t)));
                                fprintf(out_logfile, "[%d] %s0x", rank, bufferLabel1);
                                fprintf(out_logfile, "%016llx\n", goodbuf[i]);
                                fprintf(out_logfile, "[%d] %s0x", rank, bufferLabel2);
                                fprintf(out_logfile, "%016llx\n", testbuf[i]);
                        }
                        if (!inError) {
                                inError = 1;
                                first = i;
                                last = i;
                        } else {
                                last = i;
                        }
                } else if (verbose >= VERBOSE_5 && i % 4 == 0) {
                        fprintf(out_logfile,
                                "[%d] PASSED offset = %lld bytes, transfer %lld\n",
                                rank,
                                ((i * sizeof(unsigned long long)) +
                                 test->offset), transferCount);
                        fprintf(out_logfile, "[%d] GOOD %s0x", rank, bufferLabel1);
                        for (j = 0; j < 4; j++)
                                fprintf(out_logfile, "%016llx ", goodbuf[i + j]);
                        fprintf(out_logfile, "\n[%d] GOOD %s0x", rank, bufferLabel2);
                        for (j = 0; j < 4; j++)
                                fprintf(out_logfile, "%016llx ", testbuf[i + j]);
                        fprintf(out_logfile, "\n");
                }
        }
        if (inError) {
                inError = 0;
                GetTestFileName(testFileName, test);
                fprintf(out_logfile,
                        "[%d] FAILED comparison of buffer containing %d-byte ints:\n",
                        rank, (int)sizeof(unsigned long long int));
                fprintf(out_logfile, "[%d]   File name = %s\n", rank, testFileName);
                fprintf(out_logfile, "[%d]   In transfer %lld, ", rank,
                        transferCount);
                fprintf(out_logfile,
                        "%lld errors between buffer indices %lld and %lld.\n",
                        (long long)errorCount, (long long)first,
                        (long long)last);
                fprintf(out_logfile, "[%d]   File byte offset = %lld:\n", rank,
                        ((first * sizeof(unsigned long long)) + test->offset));

                fprintf(out_logfile, "[%d]     %s0x", rank, bufferLabel1);
                for (j = first; j < length && j < first + 4; j++)
                        fprintf(out_logfile, "%016llx ", goodbuf[j]);
                if (j == length)
                        fprintf(out_logfile, "[end of buffer]");
                fprintf(out_logfile, "\n[%d]     %s0x", rank, bufferLabel2);
                for (j = first; j < length && j < first + 4; j++)
                        fprintf(out_logfile, "%016llx ", testbuf[j]);
                if (j == length)
                        fprintf(out_logfile, "[end of buffer]");
                fprintf(out_logfile, "\n");
                if (test->quitOnError == TRUE)
                        ERR("data check error, aborting execution");
        }
        return (errorCount);
}

/*
 * Count all errors across all tasks; report errors found.
 */
static int CountErrors(IOR_param_t * test, int access, int errors)
{
        int allErrors = 0;

        if (test->checkWrite || test->checkRead) {
                MPI_CHECK(MPI_Reduce(&errors, &allErrors, 1, MPI_INT, MPI_SUM,
                                     0, testComm), "cannot reduce errors");
                MPI_CHECK(MPI_Bcast(&allErrors, 1, MPI_INT, 0, testComm),
                          "cannot broadcast allErrors value");
                if (allErrors != 0) {
                        totalErrorCount += allErrors;
                        test->errorFound = TRUE;
                }
                if (rank == 0 && allErrors != 0) {
                        if (allErrors < 0) {
                                WARN("overflow in errors counted");
                                allErrors = -1;
                        }
                        fprintf(out_logfile, "WARNING: incorrect data on %s (%d errors found).\n",
                                access == WRITECHECK ? "write" : "read", allErrors);
                        fprintf(out_logfile,
                                "Used Time Stamp %u (0x%x) for Data Signature\n",
                                test->timeStampSignatureValue,
                                test->timeStampSignatureValue);
                }
        }
        return (allErrors);
}

/*
 * Allocate a page-aligned (required by O_DIRECT) buffer.
 */
static void *aligned_buffer_alloc(size_t size)
{
        size_t pageSize;
        size_t pageMask;
        char *buf, *tmp;
        char *aligned;

        pageSize = getpagesize();
        pageMask = pageSize - 1;
        buf = malloc(size + pageSize + sizeof(void *));
        if (buf == NULL)
                ERR("out of memory");
        /* find the alinged buffer */
        tmp = buf + sizeof(char *);
        aligned = tmp + pageSize - ((size_t) tmp & pageMask);
        /* write a pointer to the original malloc()ed buffer into the bytes
           preceding "aligned", so that the aligned buffer can later be free()ed */
        tmp = aligned - sizeof(void *);
        *(void **)tmp = buf;

        return (void *)aligned;
}

/*
 * Free a buffer allocated by aligned_buffer_alloc().
 */
static void aligned_buffer_free(void *buf)
{
        free(*(void **)((char *)buf - sizeof(char *)));
}

static void* safeMalloc(uint64_t size){
  void * d = malloc(size);
  if (d == NULL){
    ERR("Could not malloc an array");
  }
  memset(d, 0, size);
  return d;
}

static void AllocResults(IOR_test_t *test)
{
  int reps;
  if (test->results != NULL)
          return;

  reps = test->params.repetitions;
  test->results = (IOR_results_t *) safeMalloc(sizeof(IOR_results_t) * reps);
}

void FreeResults(IOR_test_t *test)
{
  if (test->results != NULL) {
      free(test->results);
  }
}


/**
 * Create new test for list of tests.
 */
IOR_test_t *CreateTest(IOR_param_t *init_params, int test_num)
{
        IOR_test_t *newTest = NULL;

        newTest = (IOR_test_t *) malloc(sizeof(IOR_test_t));
        if (newTest == NULL)
                ERR("malloc() of IOR_test_t failed");
        newTest->params = *init_params;
        newTest->params.platform = GetPlatformName();
        newTest->params.id = test_num;
        newTest->next = NULL;
        newTest->results = NULL;

        AllocResults(newTest);
        return newTest;
}

static void DestroyTest(IOR_test_t *test)
{
        FreeResults(test);
        free(test);
}

static void DestroyTests(IOR_test_t *tests_head)
{
        IOR_test_t *tptr, *next;

        for (tptr = tests_head; tptr != NULL; tptr = next) {
                next = tptr->next;
                DestroyTest(tptr);
        }
}

/*
<<<<<<< HEAD
 * Sleep for 'delay' seconds.
 */
static void DelaySecs(int delay)
{
        if (rank == 0 && delay > 0) {
                if (verbose >= VERBOSE_1)
                        fprintf(stdout, "delaying %d seconds . . .\n", delay);
                sleep(delay);
        }
}

/*
 * Display freespace (df).
 */
static void DisplayFreespace(IOR_param_t * test)
{
        char fileName[MAX_STR] = { 0 };
        int i;
        int directoryFound = FALSE;

        /* get outfile name */
        GetTestFileName(fileName, test);

        /* get directory for outfile */
        i = strlen(fileName);
        while (i-- > 0) {
                if (fileName[i] == '/') {
                        fileName[i] = '\0';
                        directoryFound = TRUE;
                        break;
                }
        }

        /* if no directory/, use '.' */
        if (directoryFound == FALSE) {
                strcpy(fileName, ".");
        }

        ShowFileSystemSize(fileName);

        return;
}

/*
 * Display usage of script file.
 */
static void DisplayUsage(char **argv)
{
        char *opts[] = {
                "OPTIONS:",
                " -a S  api --  API for I/O [POSIX|DFS|MMAP|MPIIO|HDF5|HDFS|S3|S3_EMC|NCMPI]",
                " -A N  refNum -- user supplied reference number to include in the summary",
                " -b N  blockSize -- contiguous bytes to write per task  (e.g.: 8, 4k, 2m, 1g)",
                " -B    useO_DIRECT -- uses O_DIRECT for POSIX, bypassing I/O buffers",
                " -c    collective -- collective I/O",
                " -C    reorderTasks -- changes task ordering to n+1 ordering for readback",
                " -d N  interTestDelay -- delay between reps in seconds",
                " -D N  deadlineForStonewalling -- seconds before stopping write or read phase",
                " -O stoneWallingWearOut=1 -- once the stonewalling timout is over, all process finish to access the amount of data",
                " -O stoneWallingWearOutIterations=N -- stop after processing this number of iterations, needed for reading data back written with stoneWallingWearOut",
                " -e    fsync -- perform fsync/msync upon POSIX/MMAP write close",
                " -E    useExistingTestFile -- do not remove test file before write access",
                " -f S  scriptFile -- test script name",
                " -F    filePerProc -- file-per-process",
                " -g    intraTestBarriers -- use barriers between open, write/read, and close",
                " -G N  setTimeStampSignature -- set value for time stamp signature/random seed",
                " -h    showHelp -- displays options and help",
                " -H    showHints -- show hints",
                " -i N  repetitions -- number of repetitions of test",
                " -I    individualDataSets -- datasets not shared by all procs [not working]",
                " -j N  outlierThreshold -- warn on outlier N seconds from mean",
                " -J N  setAlignment -- HDF5 alignment in bytes (e.g.: 8, 4k, 2m, 1g)",
                " -k    keepFile -- don't remove the test file(s) on program exit",
                " -K    keepFileWithError  -- keep error-filled file(s) after data-checking",
                " -l    datapacket type-- type of packet that will be created [offset|incompressible|timestamp|o|i|t]",
                " -m    multiFile -- use number of reps (-i) for multiple file count",
                " -M N  memoryPerNode -- hog memory on the node  (e.g.: 2g, 75%)",
                " -n    noFill -- no fill in HDF5 file creation",
                " -N N  numTasks -- number of tasks that should participate in the test",
                " -o S  testFile -- full name for test",
                " -O S  string of IOR directives (e.g. -O checkRead=1,lustreStripeCount=32)",
                " -p    preallocate -- preallocate file size",
                " -P    useSharedFilePointer -- use shared file pointer [not working]",
                " -q    quitOnError -- during file error-checking, abort on error",
                " -Q N  taskPerNodeOffset for read tests use with -C & -Z options (-C constant N, -Z at least N)",
                " -r    readFile -- read existing file",
                " -R    checkRead -- verify that the output of read matches the expected signature (used with -G)",
                " -s N  segmentCount -- number of segments",
                " -S    useStridedDatatype -- put strided access into datatype [not working]",
                " -t N  transferSize -- size of transfer in bytes (e.g.: 8, 4k, 2m, 1g)",
                " -T N  maxTimeDuration -- max time in minutes for each test",
                " -u    uniqueDir -- use unique directory name for each file-per-process",
                " -U S  hintsFileName -- full name for hints file",
                " -v    verbose -- output information (repeating flag increases level)",
                " -V    useFileView -- use MPI_File_set_view",
                " -w    writeFile -- write file",
                " -W    checkWrite -- check read after write",
                " -x    singleXferAttempt -- do not retry transfer if incomplete",
                " -X N  reorderTasksRandomSeed -- random seed for -Z option",
                " -Y    fsyncPerWrite -- perform fsync/msync after each POSIX/MMAP write",
                " -z    randomOffset -- access is to random, not sequential, offsets within a file",
                " -Z    reorderTasksRandom -- changes task ordering to random ordering for readback",
                " ",
                "         NOTE: S is a string, N is an integer number.",
                " ",
                ""
        };
        int i = 0;

        fprintf(stdout, "Usage: %s [OPTIONS]\n\n", *argv);
        for (i = 0; strlen(opts[i]) > 0; i++)
                fprintf(stdout, "%s\n", opts[i]);

        return;
}

/*
=======
>>>>>>> f4b03efd
 * Distribute IOR_HINTs to all tasks' environments.
 */
void DistributeHints(void)
{
        char hint[MAX_HINTS][MAX_STR], fullHint[MAX_STR], hintVariable[MAX_STR];
        int hintCount = 0, i;

        if (rank == 0) {
                for (i = 0; environ[i] != NULL; i++) {
                        if (strncmp(environ[i], "IOR_HINT", strlen("IOR_HINT"))
                            == 0) {
                                hintCount++;
                                if (hintCount == MAX_HINTS) {
                                        WARN("exceeded max hints; reset MAX_HINTS and recompile");
                                        hintCount = MAX_HINTS;
                                        break;
                                }
                                /* assume no IOR_HINT is greater than MAX_STR in length */
                                strncpy(hint[hintCount - 1], environ[i],
                                        MAX_STR - 1);
                        }
                }
        }

        MPI_CHECK(MPI_Bcast(&hintCount, sizeof(hintCount), MPI_BYTE,
                            0, MPI_COMM_WORLD), "cannot broadcast hints");
        for (i = 0; i < hintCount; i++) {
                MPI_CHECK(MPI_Bcast(&hint[i], MAX_STR, MPI_BYTE,
                                    0, MPI_COMM_WORLD),
                          "cannot broadcast hints");
                strcpy(fullHint, hint[i]);
                strcpy(hintVariable, strtok(fullHint, "="));
                if (getenv(hintVariable) == NULL) {
                        /* doesn't exist in this task's environment; better set it */
                        if (putenv(hint[i]) != 0)
                                WARN("cannot set environment variable");
                }
        }
}

/*
 * Fill buffer, which is transfer size bytes long, with known 8-byte long long
 * int values.  In even-numbered 8-byte long long ints, store MPI task in high
 * bits and timestamp signature in low bits.  In odd-numbered 8-byte long long
 * ints, store transfer offset.  If storeFileOffset option is used, the file
 * (not transfer) offset is stored instead.
 */

static void
FillIncompressibleBuffer(void* buffer, IOR_param_t * test)

{
        size_t i;
        unsigned long long hi, lo;
        unsigned long long *buf = (unsigned long long *)buffer;

        for (i = 0; i < test->transferSize / sizeof(unsigned long long); i++) {
                hi = ((unsigned long long) rand_r(&test->incompressibleSeed) << 32);
                lo = (unsigned long long) rand_r(&test->incompressibleSeed);
                buf[i] = hi | lo;
        }
}

unsigned int reseed_incompressible_prng = TRUE;

static void
FillBuffer(void *buffer,
           IOR_param_t * test, unsigned long long offset, int fillrank)
{
        size_t i;
        unsigned long long hi, lo;
        unsigned long long *buf = (unsigned long long *)buffer;

        if(test->dataPacketType == incompressible ) { /* Make for some non compressable buffers with randomish data */

                /* In order for write checks to work, we have to restart the psuedo random sequence */
                if(reseed_incompressible_prng == TRUE) {
                        test->incompressibleSeed = test->setTimeStampSignature + rank; /* We copied seed into timestampSignature at initialization, also add the rank to add randomness between processes */
                        reseed_incompressible_prng = FALSE;
                }
                FillIncompressibleBuffer(buffer, test);
        }

        else {
                hi = ((unsigned long long)fillrank) << 32;
                lo = (unsigned long long)test->timeStampSignatureValue;
                for (i = 0; i < test->transferSize / sizeof(unsigned long long); i++) {
                        if ((i % 2) == 0) {
                                /* evens contain MPI rank and time in seconds */
                                buf[i] = hi | lo;
                        } else {
                                /* odds contain offset */
                                buf[i] = offset + (i * sizeof(unsigned long long));
                        }
                }
        }
}

/*
 * Return string describing machine name and type.
 */
char * GetPlatformName()
{
        char nodeName[MAX_STR], *p, *start, sysName[MAX_STR];
        char platformName[MAX_STR];
        struct utsname name;

        if (uname(&name) != 0) {
                EWARN("cannot get platform name");
                sprintf(sysName, "%s", "Unknown");
                sprintf(nodeName, "%s", "Unknown");
        } else {
                sprintf(sysName, "%s", name.sysname);
                sprintf(nodeName, "%s", name.nodename);
        }

        start = nodeName;
        if (strlen(nodeName) == 0) {
                p = start;
        } else {
                /* point to one character back from '\0' */
                p = start + strlen(nodeName) - 1;
        }
        /*
         * to cut off trailing node number, search backwards
         * for the first non-numeric character
         */
        while (p != start) {
                if (*p < '0' || *p > '9') {
                        *(p + 1) = '\0';
                        break;
                } else {
                        p--;
                }
        }

        sprintf(platformName, "%s(%s)", nodeName, sysName);
        return strdup(platformName);
}



/*
 * Parse file name.
 */
static char **ParseFileName(char *name, int *count)
{
        char **fileNames, *tmp, *token;
        char delimiterString[3] = { FILENAME_DELIMITER, '\n', '\0' };
        int i = 0;

        *count = 0;
        tmp = name;

        /* pass one */
        /* if something there, count the first item */
        if (*tmp != '\0') {
                (*count)++;
        }
        /* count the rest of the filenames */
        while (*tmp != '\0') {
                if (*tmp == FILENAME_DELIMITER) {
                        (*count)++;
                }
                tmp++;
        }

        fileNames = (char **)malloc((*count) * sizeof(char **));
        if (fileNames == NULL)
                ERR("out of memory");

        /* pass two */
        token = strtok(name, delimiterString);
        while (token != NULL) {
                fileNames[i] = token;
                token = strtok(NULL, delimiterString);
                i++;
        }
        return (fileNames);
}


/*
 * Return test file name to access.
 * for single shared file, fileNames[0] is returned in testFileName
 */
void GetTestFileName(char *testFileName, IOR_param_t * test)
{
        char **fileNames;
        char   initialTestFileName[MAX_PATHLEN];
        char   testFileNameRoot[MAX_STR];
        char   tmpString[MAX_STR];
        int count;

        /* parse filename for multiple file systems */
        strcpy(initialTestFileName, test->testFileName);
        fileNames = ParseFileName(initialTestFileName, &count);
        if (count > 1 && test->uniqueDir == TRUE)
                ERR("cannot use multiple file names with unique directories");
        if (test->filePerProc) {
                strcpy(testFileNameRoot,
                       fileNames[((rank +
                                   rankOffset) % test->numTasks) % count]);
        } else {
                strcpy(testFileNameRoot, fileNames[0]);
        }

        /* give unique name if using multiple files */
        if (test->filePerProc) {
                /*
                 * prepend rank subdirectory before filename
                 * e.g., /dir/file => /dir/<rank>/file
                 */
                if (test->uniqueDir == TRUE) {
                        strcpy(testFileNameRoot,
                               PrependDir(test, testFileNameRoot));
                }
                sprintf(testFileName, "%s.%08d", testFileNameRoot,
                        (rank + rankOffset) % test->numTasks);
        } else {
                strcpy(testFileName, testFileNameRoot);
        }

        /* add suffix for multiple files */
        if (test->repCounter > -1) {
                sprintf(tmpString, ".%d", test->repCounter);
                strcat(testFileName, tmpString);
        }
        free (fileNames);
}

/*
 * From absolute directory, insert rank as subdirectory.  Allows each task
 * to write to its own directory.  E.g., /dir/file => /dir/<rank>/file.
 */
static char *PrependDir(IOR_param_t * test, char *rootDir)
{
        char *dir;
        char fname[MAX_STR + 1];
        char *p;
        int i;

        dir = (char *)malloc(MAX_STR + 1);
        if (dir == NULL)
                ERR("out of memory");

        /* get dir name */
        strcpy(dir, rootDir);
        i = strlen(dir) - 1;
        while (i > 0) {
                if (dir[i] == '\0' || dir[i] == '/') {
                        dir[i] = '/';
                        dir[i + 1] = '\0';
                        break;
                }
                i--;
        }

        /* get file name */
        strcpy(fname, rootDir);
        p = fname;
        while (i > 0) {
                if (fname[i] == '\0' || fname[i] == '/') {
                        p = fname + (i + 1);
                        break;
                }
                i--;
        }

        /* create directory with rank as subdirectory */
        sprintf(dir, "%s%d", dir, (rank + rankOffset) % test->numTasks);

        /* dir doesn't exist, so create */
        if (access(dir, F_OK) != 0) {
                if (mkdir(dir, S_IRWXU) < 0) {
                        ERR("cannot create directory");
                }

                /* check if correct permissions */
        } else if (access(dir, R_OK) != 0 || access(dir, W_OK) != 0 ||
                   access(dir, X_OK) != 0) {
                ERR("invalid directory permissions");
        }

        /* concatenate dir and file names */
        strcat(dir, "/");
        strcat(dir, p);

        return dir;
}

/******************************************************************************/
/*
 * Reduce test results, and show if verbose set.
 */

static void ReduceIterResults(IOR_test_t *test, double **timer, int rep,
                              int access)
{
  double reduced[12] = { 0 };
  double diff[6];
  double *diff_subset;
  double totalTime;
  double bw;
  int i;
  MPI_Op op;

  assert(access == WRITE || access == READ);

        /* Find the minimum start time of the even numbered timers, and the
           maximum finish time for the odd numbered timers */
        for (i = 0; i < 12; i++) {
                op = i % 2 ? MPI_MAX : MPI_MIN;
                MPI_CHECK(MPI_Reduce(&timer[i][rep], &reduced[i], 1, MPI_DOUBLE,
                                     op, 0, testComm), "MPI_Reduce()");
        }

        if (rank != 0) {
    /* Only rank 0 tallies and prints the results. */
    return;
  }

  /* Calculate elapsed times and throughput numbers */
  for (i = 0; i < 6; i++) {
    diff[i] = reduced[2 * i + 1] - reduced[2 * i];
  }
  if (access == WRITE) {
    totalTime = reduced[5] - reduced[0];
    test->results[rep].writeTime = totalTime;
    diff_subset = &diff[0];
  } else { /* READ */
    totalTime = reduced[11] - reduced[6];
    test->results[rep].readTime = totalTime;
    diff_subset = &diff[3];
  }

        if (verbose < VERBOSE_0) {
    return;
  }

  bw = (double)test->results[rep].aggFileSizeForBW / totalTime;

  PrintReducedResult(test, access, bw, diff_subset, totalTime, rep);
}

/*
 * Check for file(s), then remove all files if file-per-proc, else single file.
 *
 */
static void RemoveFile(char *testFileName, int filePerProc, IOR_param_t * test)
{
        int tmpRankOffset = 0;
        if (filePerProc) {
                /* in random tasks, delete own file */
                if (test->reorderTasksRandom == TRUE) {
                        tmpRankOffset = rankOffset;
                        rankOffset = 0;
                        GetTestFileName(testFileName, test);
                }
                if (backend->access(testFileName, F_OK, test) == 0 ||
                    strcasecmp(test->api, "DAOS") == 0) {
                        backend->delete(testFileName, test);
                }
                if (test->reorderTasksRandom == TRUE) {
                        rankOffset = tmpRankOffset;
                        GetTestFileName(testFileName, test);
                }
        } else {
                if ((rank == 0) && (backend->access(testFileName, F_OK, test) == 0 ||
                                    strcasecmp(test->api, "DAOS"))) {
                        backend->delete(testFileName, test);
                }
        }
}

/*
 * Setup tests by parsing commandline and creating test script.
 * Perform a sanity-check on the configured parameters.
 */
static void InitTests(IOR_test_t *tests, MPI_Comm com)
{
        int size;

        MPI_CHECK(MPI_Comm_size(com, & size), "MPI_Comm_size() error");

        /* count the tasks per node */
        tasksPerNode = CountTasksPerNode(com);

        /*
         * Since there is no guarantee that anyone other than
         * task 0 has the environment settings for the hints, pass
         * the hint=value pair to everyone else in mpi_comm_world
         */
        DistributeHints();

        /* check validity of tests and create test queue */
        while (tests != NULL) {
                IOR_param_t *params = & tests->params;
                params->testComm = com;
                params->nodes = params->numTasks / tasksPerNode;
                params->tasksPerNode = tasksPerNode;
                if (params->numTasks == 0) {
                  params->numTasks = size;
                }
                params->expectedAggFileSize =
                  params->blockSize * params->segmentCount * params->numTasks;

                ValidateTests(&tests->params);
                tests = tests->next;
        }

        init_clock();

        /* seed random number generator */
        SeedRandGen(mpi_comm_world);
}

/*
 * Setup transfer buffers, creating and filling as needed.
 */
static void XferBuffersSetup(IOR_io_buffers* ioBuffers, IOR_param_t* test,
                             int pretendRank)
{
        ioBuffers->buffer = aligned_buffer_alloc(test->transferSize);

        if (test->checkWrite || test->checkRead) {
                ioBuffers->checkBuffer = aligned_buffer_alloc(test->transferSize);
        }
        if (test->checkRead || test->checkWrite) {
                ioBuffers->readCheckBuffer = aligned_buffer_alloc(test->transferSize);
        }

        return;
}

/*
 * Free transfer buffers.
 */
static void XferBuffersFree(IOR_io_buffers* ioBuffers, IOR_param_t* test)

{
        aligned_buffer_free(ioBuffers->buffer);

        if (test->checkWrite || test->checkRead) {
                aligned_buffer_free(ioBuffers->checkBuffer);
        }
        if (test->checkRead) {
                aligned_buffer_free(ioBuffers->readCheckBuffer);
        }

        return;
}



/*
 * malloc a buffer, touching every page in an attempt to defeat lazy allocation.
 */
static void *malloc_and_touch(size_t size)
{
        size_t page_size;
        char *buf;
        char *ptr;

        if (size == 0)
                return NULL;

        page_size = sysconf(_SC_PAGESIZE);

        buf = (char *)malloc(size);
        if (buf == NULL)
                return NULL;

        for (ptr = buf; ptr < buf+size; ptr += page_size) {
                *ptr = (char)1;
        }

        return (void *)buf;
}

static void file_hits_histogram(IOR_param_t *params)
{
        int *rankoffs = NULL;
        int *filecont = NULL;
        int *filehits = NULL;
        int ifile;
        int jfile;

        if (rank == 0) {
                rankoffs = (int *)malloc(params->numTasks * sizeof(int));
                filecont = (int *)malloc(params->numTasks * sizeof(int));
                filehits = (int *)malloc(params->numTasks * sizeof(int));
        }

        MPI_CHECK(MPI_Gather(&rankOffset, 1, MPI_INT, rankoffs,
                             1, MPI_INT, 0, mpi_comm_world),
                  "MPI_Gather error");

        if (rank != 0)
                return;

        memset((void *)filecont, 0, params->numTasks * sizeof(int));
        for (ifile = 0; ifile < params->numTasks; ifile++) {
                filecont[(ifile + rankoffs[ifile]) % params->numTasks]++;
        }
        memset((void *)filehits, 0, params->numTasks * sizeof(int));
        for (ifile = 0; ifile < params->numTasks; ifile++)
                for (jfile = 0; jfile < params->numTasks; jfile++) {
                        if (ifile == filecont[jfile])
                                filehits[ifile]++;
                }
        fprintf(out_logfile, "#File Hits Dist:");
        jfile = 0;
        ifile = 0;
        while (jfile < params->numTasks && ifile < params->numTasks) {
                fprintf(out_logfile, " %d", filehits[ifile]);
                jfile += filehits[ifile], ifile++;
        }
        fprintf(out_logfile, "\n");
        free(rankoffs);
        free(filecont);
        free(filehits);
}


int test_time_elapsed(IOR_param_t *params, double startTime)
{
        double endTime;

        if (params->maxTimeDuration == 0)
                return 0;

        endTime = startTime + (params->maxTimeDuration * 60);

        return GetTimeStamp() >= endTime;
}

/*
 * hog some memory as a rough simulation of a real application's memory use
 */
static void *HogMemory(IOR_param_t *params)
{
        size_t size;
        void *buf;

        if (params->memoryPerTask != 0) {
                size = params->memoryPerTask;
        } else if (params->memoryPerNode != 0) {
                if (verbose >= VERBOSE_3)
                        fprintf(out_logfile, "This node hogging %ld bytes of memory\n",
                                params->memoryPerNode);
                size = params->memoryPerNode / params->tasksPerNode;
        } else {
                return NULL;
        }

        if (verbose >= VERBOSE_3)
                fprintf(out_logfile, "This task hogging %ld bytes of memory\n", size);

        buf = malloc_and_touch(size);
        if (buf == NULL)
                ERR("malloc of simulated applciation buffer failed");

        return buf;
}

/*
 * Using the test parameters, run iteration(s) of single test.
 */
static void TestIoSys(IOR_test_t *test)
{
        IOR_param_t *params = &test->params;
        IOR_results_t *results = test->results;
        char testFileName[MAX_STR];
        double *timer[12];
        double startTime;
        int pretendRank;
        int i, rep;
        void *fd;
        MPI_Group orig_group, new_group;
        int range[3];
        IOR_offset_t dataMoved; /* for data rate calculation */
        void *hog_buf;
        IOR_io_buffers ioBuffers;

        /* set up communicator for test */
        if (params->numTasks > numTasksWorld) {
                if (rank == 0) {
                        fprintf(out_logfile,
                                "WARNING: More tasks requested (%d) than available (%d),",
                                params->numTasks, numTasksWorld);
                        fprintf(out_logfile, "         running on %d tasks.\n",
                                numTasksWorld);
                }
                params->numTasks = numTasksWorld;
        }
        MPI_CHECK(MPI_Comm_group(mpi_comm_world, &orig_group),
                  "MPI_Comm_group() error");
        range[0] = 0;                     /* first rank */
        range[1] = params->numTasks - 1;  /* last rank */
        range[2] = 1;                     /* stride */
        MPI_CHECK(MPI_Group_range_incl(orig_group, 1, &range, &new_group),
                  "MPI_Group_range_incl() error");
        MPI_CHECK(MPI_Comm_create(mpi_comm_world, new_group, &testComm),
                  "MPI_Comm_create() error");
        MPI_CHECK(MPI_Group_free(&orig_group), "MPI_Group_Free() error");
        MPI_CHECK(MPI_Group_free(&new_group), "MPI_Group_Free() error");
        params->testComm = testComm;
        if (testComm == MPI_COMM_NULL) {
                /* tasks not in the group do not participate in this test */
                MPI_CHECK(MPI_Barrier(mpi_comm_world), "barrier error");
                return;
        }
        if (rank == 0 && verbose >= VERBOSE_1) {
                fprintf(out_logfile, "Participating tasks: %d\n", params->numTasks);
                fflush(out_logfile);
        }
        if (rank == 0 && params->reorderTasks == TRUE && verbose >= VERBOSE_1) {
                fprintf(out_logfile,
                        "Using reorderTasks '-C' (expecting block, not cyclic, task assignment)\n");
                fflush(out_logfile);
        }
        params->tasksPerNode = CountTasksPerNode(testComm);

        /* setup timers */
        for (i = 0; i < 12; i++) {
                timer[i] = (double *)malloc(params->repetitions * sizeof(double));
                if (timer[i] == NULL)
                        ERR("malloc failed");
        }

        /* bind I/O calls to specific API */
        backend = aiori_select(params->api);

        /* initialize API session */
        if (backend->init != NULL)
	    if (backend->init(params) != 0)
		    ERR("Could not init backend");

        /* show test setup */
        if (rank == 0 && verbose >= VERBOSE_0)
                ShowSetup(params);

        hog_buf = HogMemory(params);

        pretendRank = (rank + rankOffset) % params->numTasks;

        /* IO Buffer Setup */

        if (params->setTimeStampSignature) { // initialize the buffer properly
                params->timeStampSignatureValue = (unsigned int)params->setTimeStampSignature;
        }
        XferBuffersSetup(&ioBuffers, params, pretendRank);
        reseed_incompressible_prng = TRUE; // reset pseudo random generator, necessary to guarantee the next call to FillBuffer produces the same value as it is right now

        /* Initial time stamp */
        startTime = GetTimeStamp();

        /* loop over test iterations */
        uint64_t params_saved_wearout = params->stoneWallingWearOutIterations;
        for (rep = 0; rep < params->repetitions; rep++) {
                PrintRepeatStart();
                /* Get iteration start time in seconds in task 0 and broadcast to
                   all tasks */
                if (rank == 0) {
                        if (! params->setTimeStampSignature) {
                                time_t currentTime;
                                if ((currentTime = time(NULL)) == -1) {
                                        ERR("cannot get current time");
                                }
                                params->timeStampSignatureValue =
                                        (unsigned int)currentTime;
                                if (verbose >= VERBOSE_2) {
                                        fprintf(out_logfile,
                                                "Using Time Stamp %u (0x%x) for Data Signature\n",
                                                params->timeStampSignatureValue,
                                                params->timeStampSignatureValue);
                                }
                        }
                        if (rep == 0 && verbose >= VERBOSE_0) {
                                PrintTableHeader();
                        }
                }
                MPI_CHECK(MPI_Bcast
                          (&params->timeStampSignatureValue, 1, MPI_UNSIGNED, 0,
                           testComm), "cannot broadcast start time value");

                FillBuffer(ioBuffers.buffer, params, 0, pretendRank);
                /* use repetition count for number of multiple files */
                if (params->multiFile)
                        params->repCounter = rep;

                /*
                 * write the file(s), getting timing between I/O calls
                 */

                if (params->writeFile && !test_time_elapsed(params, startTime)) {
                        GetTestFileName(testFileName, params);
                        if (verbose >= VERBOSE_3) {
                                fprintf(out_logfile, "task %d writing %s\n", rank,
                                        testFileName);
                        }
                        DelaySecs(params->interTestDelay);
                        if (params->useExistingTestFile == FALSE) {
                                RemoveFile(testFileName, params->filePerProc,
                                           params);
                        }

                        params->stoneWallingWearOutIterations = params_saved_wearout;
                        MPI_CHECK(MPI_Barrier(testComm), "barrier error");
                        params->open = WRITE;
                        timer[0][rep] = GetTimeStamp();
                        fd = backend->create(testFileName, params);
                        timer[1][rep] = GetTimeStamp();
                        if (params->intraTestBarriers)
                                MPI_CHECK(MPI_Barrier(testComm),
                                          "barrier error");
                        if (rank == 0 && verbose >= VERBOSE_1) {
                                fprintf(out_logfile,
                                        "Commencing write performance test: %s",
                                        CurrentTimeString());
                        }
                        timer[2][rep] = GetTimeStamp();
                        dataMoved = WriteOrRead(params, & results[rep], fd, WRITE, &ioBuffers);
                        if (params->verbose >= VERBOSE_4) {
                          fprintf(out_logfile, "* data moved = %llu\n", dataMoved);
                          fflush(out_logfile);
                        }
                        timer[3][rep] = GetTimeStamp();
                        if (params->intraTestBarriers)
                                MPI_CHECK(MPI_Barrier(testComm),
                                          "barrier error");
                        timer[4][rep] = GetTimeStamp();
                        backend->close(fd, params);

                        timer[5][rep] = GetTimeStamp();
                        MPI_CHECK(MPI_Barrier(testComm), "barrier error");

                        /* get the size of the file just written */
                        results[rep].aggFileSizeFromStat =
                                backend->get_file_size(params, testComm, testFileName);

                        /* check if stat() of file doesn't equal expected file size,
                           use actual amount of byte moved */
                        CheckFileSize(test, dataMoved, rep);

                        if (verbose >= VERBOSE_3)
                                WriteTimes(params, timer, rep, WRITE);
                        ReduceIterResults(test, timer, rep, WRITE);
                        if (params->outlierThreshold) {
                                CheckForOutliers(params, timer, rep, WRITE);
                        }

                        /* check if in this round we run write with stonewalling */
                        if(params->deadlineForStonewalling > 0){
                          params->stoneWallingWearOutIterations = results[rep].pairs_accessed;
                        }
                }

                /*
                 * perform a check of data, reading back data and comparing
                 * against what was expected to be written
                 */
                if (params->checkWrite && !test_time_elapsed(params, startTime)) {
                        MPI_CHECK(MPI_Barrier(testComm), "barrier error");
                        if (rank == 0 && verbose >= VERBOSE_1) {
                                fprintf(out_logfile,
                                        "Verifying contents of the file(s) just written.\n");
                                fprintf(out_logfile, "%s\n", CurrentTimeString());
                        }
                        if (params->reorderTasks) {
                                /* move two nodes away from writing node */
                                rankOffset = (2 * params->tasksPerNode) % params->numTasks;
                        }

                        // update the check buffer
                        FillBuffer(ioBuffers.readCheckBuffer, params, 0, (rank + rankOffset) % params->numTasks);

                        reseed_incompressible_prng = TRUE; /* Re-Seed the PRNG to get same sequence back, if random */

                        GetTestFileName(testFileName, params);
                        params->open = WRITECHECK;
                        fd = backend->open(testFileName, params);
                        dataMoved = WriteOrRead(params, & results[rep], fd, WRITECHECK, &ioBuffers);
                        backend->close(fd, params);
                        rankOffset = 0;
                }
                /*
                 * read the file(s), getting timing between I/O calls
                 */
                if ((params->readFile || params->checkRead ) && !test_time_elapsed(params, startTime)) {
                        /* check for stonewall */
                        if(params->stoneWallingStatusFile){
                          params->stoneWallingWearOutIterations = ReadStoneWallingIterations(params->stoneWallingStatusFile);
                          if(params->stoneWallingWearOutIterations == -1 && rank == 0){
                            fprintf(out_logfile, "WARNING: Could not read back the stonewalling status from the file!");
                            params->stoneWallingWearOutIterations = 0;
                          }
                        }
                        int operation_flag = READ;
                        if ( params->checkRead ){
                          // actually read and then compare the buffer
                          operation_flag = READCHECK;
                        }
                        /* Get rankOffset [file offset] for this process to read, based on -C,-Z,-Q,-X options */
                        /* Constant process offset reading */
                        if (params->reorderTasks) {
                                /* move taskPerNodeOffset nodes[1==default] away from writing node */
                                rankOffset = (params->taskPerNodeOffset *
                                          params->tasksPerNode) % params->numTasks;
                        }
                        /* random process offset reading */
                        if (params->reorderTasksRandom) {
                                /* this should not intefere with randomOffset within a file because GetOffsetArrayRandom */
                                /* seeds every random() call  */
                                int nodeoffset;
                                unsigned int iseed0;
                                nodeoffset = params->taskPerNodeOffset;
                                nodeoffset = (nodeoffset < params->nodes) ? nodeoffset : params->nodes - 1;
                                if (params->reorderTasksRandomSeed < 0)
                                        iseed0 = -1 * params->reorderTasksRandomSeed + rep;
                                else
                                        iseed0 = params->reorderTasksRandomSeed;
                                srand(rank + iseed0);
                                {
                                        rankOffset = rand() % params->numTasks;
                                }
                                while (rankOffset <
                                       (nodeoffset * params->tasksPerNode)) {
                                        rankOffset = rand() % params->numTasks;
                                }
                                /* Get more detailed stats if requested by verbose level */
                                if (verbose >= VERBOSE_2) {
                                        file_hits_histogram(params);
                                }
                        }
                        if(operation_flag == READCHECK){
                            FillBuffer(ioBuffers.readCheckBuffer, params, 0, (rank + rankOffset) % params->numTasks);
                        }

                        /* Using globally passed rankOffset, following function generates testFileName to read */
                        GetTestFileName(testFileName, params);

                        if (verbose >= VERBOSE_3) {
                                fprintf(out_logfile, "task %d reading %s\n", rank,
                                        testFileName);
                        }
                        DelaySecs(params->interTestDelay);
                        MPI_CHECK(MPI_Barrier(testComm), "barrier error");
                        params->open = READ;
                        timer[6][rep] = GetTimeStamp();
                        fd = backend->open(testFileName, params);
                        timer[7][rep] = GetTimeStamp();
                        if (params->intraTestBarriers)
                                MPI_CHECK(MPI_Barrier(testComm),
                                          "barrier error");
                        if (rank == 0 && verbose >= VERBOSE_1) {
                                fprintf(out_logfile,
                                        "Commencing read performance test: %s",
                                        CurrentTimeString());
                        }
                        timer[8][rep] = GetTimeStamp();
                        dataMoved = WriteOrRead(params, & results[rep], fd, operation_flag, &ioBuffers);
                        timer[9][rep] = GetTimeStamp();
                        if (params->intraTestBarriers)
                                MPI_CHECK(MPI_Barrier(testComm),
                                          "barrier error");
                        timer[10][rep] = GetTimeStamp();
                        backend->close(fd, params);
                        timer[11][rep] = GetTimeStamp();

                        /* get the size of the file just read */
                        results[rep].aggFileSizeFromStat =
                                backend->get_file_size(params, testComm,
                                                       testFileName);

                        /* check if stat() of file doesn't equal expected file size,
                           use actual amount of byte moved */
                        CheckFileSize(test, dataMoved, rep);

                        if (verbose >= VERBOSE_3)
                                WriteTimes(params, timer, rep, READ);
                        ReduceIterResults(test, timer, rep, READ);
                        if (params->outlierThreshold) {
                                CheckForOutliers(params, timer, rep, READ);
                        }
                }

                if (!params->keepFile
                    && !(params->errorFound && params->keepFileWithError)) {
                        double start, finish;
                        start = GetTimeStamp();
                        MPI_CHECK(MPI_Barrier(testComm), "barrier error");
                        RemoveFile(testFileName, params->filePerProc, params);
                        MPI_CHECK(MPI_Barrier(testComm), "barrier error");
                        finish = GetTimeStamp();
                        PrintRemoveTiming(start, finish, rep);
                } else {
                        MPI_CHECK(MPI_Barrier(testComm), "barrier error");
                }
                params->errorFound = FALSE;
                rankOffset = 0;

                PrintRepeatEnd();
        }

        MPI_CHECK(MPI_Comm_free(&testComm), "MPI_Comm_free() error");

        if (params->summary_every_test) {
                PrintLongSummaryHeader();
                PrintLongSummaryOneTest(test);
        } else {
                PrintShortSummary(test);
        }

        XferBuffersFree(&ioBuffers, params);

        if (hog_buf != NULL)
                free(hog_buf);
        for (i = 0; i < 12; i++) {
                free(timer[i]);
        }

        /* finalize API session */
        if (backend->finalize != NULL)
                backend->finalize(params);

        /* Sync with the tasks that did not participate in this test */
<<<<<<< HEAD
        MPI_CHECK(MPI_Barrier(MPI_COMM_WORLD), "barrier error");
=======
        MPI_CHECK(MPI_Barrier(mpi_comm_world), "barrier error");

>>>>>>> f4b03efd
}

/*
 * Determine if valid tests from parameters.
 */
static void ValidateTests(IOR_param_t * test)
{
        IOR_param_t defaults;
        init_IOR_Param_t(&defaults);

        if (test->repetitions <= 0)
                WARN_RESET("too few test repetitions",
                           test, &defaults, repetitions);
        if (test->numTasks <= 0)
                ERR("too few tasks for testing");
        if (test->interTestDelay < 0)
                WARN_RESET("inter-test delay must be nonnegative value",
                           test, &defaults, interTestDelay);
        if (test->readFile != TRUE && test->writeFile != TRUE
            && test->checkRead != TRUE && test->checkWrite != TRUE)
                ERR("test must write, read, or check read/write file");
        if(! test->setTimeStampSignature && test->writeFile != TRUE && test->checkRead == TRUE)
                ERR("using readCheck only requires to write a timeStampSignature -- use -G");
        if (test->segmentCount < 0)
                ERR("segment count must be positive value");
        if ((test->blockSize % sizeof(IOR_size_t)) != 0)
                ERR("block size must be a multiple of access size");
        if (test->blockSize < 0)
                ERR("block size must be non-negative integer");
        if ((test->transferSize % sizeof(IOR_size_t)) != 0)
                ERR("transfer size must be a multiple of access size");
        if (test->setAlignment < 0)
                ERR("alignment must be non-negative integer");
        if (test->transferSize < 0)
                ERR("transfer size must be non-negative integer");
        if (test->transferSize == 0) {
                ERR("test will not complete with zero transfer size");
        } else {
                if ((test->blockSize % test->transferSize) != 0)
                        ERR("block size must be a multiple of transfer size");
        }
        if (test->blockSize < test->transferSize)
                ERR("block size must not be smaller than transfer size");

        /* specific APIs */
        if ((strcasecmp(test->api, "MPIIO") == 0)
            && (test->blockSize < sizeof(IOR_size_t)
                || test->transferSize < sizeof(IOR_size_t)))
                ERR("block/transfer size may not be smaller than IOR_size_t for MPIIO");
        if ((strcasecmp(test->api, "HDF5") == 0)
            && (test->blockSize < sizeof(IOR_size_t)
                || test->transferSize < sizeof(IOR_size_t)))
                ERR("block/transfer size may not be smaller than IOR_size_t for HDF5");
        if ((strcasecmp(test->api, "NCMPI") == 0)
            && (test->blockSize < sizeof(IOR_size_t)
                || test->transferSize < sizeof(IOR_size_t)))
                ERR("block/transfer size may not be smaller than IOR_size_t for NCMPI");
        if ((test->useFileView == TRUE)
            && (sizeof(MPI_Aint) < 8)   /* used for 64-bit datatypes */
            &&((test->numTasks * test->blockSize) >
               (2 * (IOR_offset_t) GIBIBYTE)))
                ERR("segment size must be < 2GiB");
        if ((strcasecmp(test->api, "POSIX") != 0) && test->singleXferAttempt)
                WARN_RESET("retry only available in POSIX",
                           test, &defaults, singleXferAttempt);
        if (((strcasecmp(test->api, "POSIX") != 0)
            && (strcasecmp(test->api, "MPIIO") != 0)
            && (strcasecmp(test->api, "MMAP") != 0)
            && (strcasecmp(test->api, "HDFS") != 0)
            && (strcasecmp(test->api, "RADOS") != 0)) && test->fsync)
                WARN_RESET("fsync() not supported in selected backend",
                           test, &defaults, fsync);
        if ((strcasecmp(test->api, "MPIIO") != 0) && test->preallocate)
                WARN_RESET("preallocation only available in MPIIO",
                           test, &defaults, preallocate);
        if ((strcasecmp(test->api, "MPIIO") != 0) && test->useFileView)
                WARN_RESET("file view only available in MPIIO",
                           test, &defaults, useFileView);
        if ((strcasecmp(test->api, "MPIIO") != 0) && test->useSharedFilePointer)
                WARN_RESET("shared file pointer only available in MPIIO",
                           test, &defaults, useSharedFilePointer);
        if ((strcasecmp(test->api, "MPIIO") == 0) && test->useSharedFilePointer)
                WARN_RESET("shared file pointer not implemented",
                           test, &defaults, useSharedFilePointer);
        if ((strcasecmp(test->api, "MPIIO") != 0) && test->useStridedDatatype)
                WARN_RESET("strided datatype only available in MPIIO",
                           test, &defaults, useStridedDatatype);
        if ((strcasecmp(test->api, "MPIIO") == 0) && test->useStridedDatatype)
                WARN_RESET("strided datatype not implemented",
                           test, &defaults, useStridedDatatype);
        if ((strcasecmp(test->api, "MPIIO") == 0)
            && test->useStridedDatatype && (test->blockSize < sizeof(IOR_size_t)
                                            || test->transferSize <
                                            sizeof(IOR_size_t)))
                ERR("need larger file size for strided datatype in MPIIO");
        if ((strcasecmp(test->api, "POSIX") == 0) && test->showHints)
                WARN_RESET("hints not available in POSIX",
                           test, &defaults, showHints);
        if ((strcasecmp(test->api, "POSIX") == 0) && test->collective)
                WARN_RESET("collective not available in POSIX",
                           test, &defaults, collective);
        if ((strcasecmp(test->api, "MMAP") == 0) && test->fsyncPerWrite
            && (test->transferSize & (sysconf(_SC_PAGESIZE) - 1)))
                ERR("transfer size must be aligned with PAGESIZE for MMAP with fsyncPerWrite");

        /* parameter consitency */
        if (test->reorderTasks == TRUE && test->reorderTasksRandom == TRUE)
                ERR("Both Constant and Random task re-ordering specified. Choose one and resubmit");
        if (test->randomOffset && test->reorderTasksRandom
            && test->filePerProc == FALSE)
                ERR("random offset and random reorder tasks specified with single-shared-file. Choose one and resubmit");
        if (test->randomOffset && test->reorderTasks
            && test->filePerProc == FALSE)
                ERR("random offset and constant reorder tasks specified with single-shared-file. Choose one and resubmit");
        if (test->randomOffset && test->checkRead)
                ERR("random offset not available with read check option (use write check)");
        if (test->randomOffset && test->storeFileOffset)
                ERR("random offset not available with store file offset option)");


        if ((strcasecmp(test->api, "MPIIO") == 0) && test->randomOffset
            && test->collective)
                ERR("random offset not available with collective MPIIO");
        if ((strcasecmp(test->api, "MPIIO") == 0) && test->randomOffset
            && test->useFileView)
                ERR("random offset not available with MPIIO fileviews");
        if ((strcasecmp(test->api, "HDF5") == 0) && test->randomOffset)
                ERR("random offset not available with HDF5");
        if ((strcasecmp(test->api, "NCMPI") == 0) && test->randomOffset)
                ERR("random offset not available with NCMPI");
        if ((strcasecmp(test->api, "HDF5") != 0) && test->individualDataSets)
                WARN_RESET("individual datasets only available in HDF5",
                           test, &defaults, individualDataSets);
        if ((strcasecmp(test->api, "HDF5") == 0) && test->individualDataSets)
                WARN_RESET("individual data sets not implemented",
                           test, &defaults, individualDataSets);
        if ((strcasecmp(test->api, "NCMPI") == 0) && test->filePerProc)
                ERR("file-per-proc not available in current NCMPI");
        if (test->noFill) {
                if (strcasecmp(test->api, "HDF5") != 0) {
                        ERR("'no fill' option only available in HDF5");
                } else {
                        /* check if hdf5 available */
#if defined (H5_VERS_MAJOR) && defined (H5_VERS_MINOR)
                        /* no-fill option not available until hdf5-1.6.x */
#if (H5_VERS_MAJOR > 0 && H5_VERS_MINOR > 5)
                        ;
#else
                        char errorString[MAX_STR];
                        sprintf(errorString,
                                "'no fill' option not available in %s",
                                test->apiVersion);
                        ERR(errorString);
#endif
#else
                        WARN("unable to determine HDF5 version for 'no fill' usage");
#endif
                }
        }
        if (test->useExistingTestFile && test->lustre_set_striping)
                ERR("Lustre stripe options are incompatible with useExistingTestFile");

        /* N:1 and N:N */
        IOR_offset_t  NtoN = test->filePerProc;
        IOR_offset_t  Nto1 = ! NtoN;
        IOR_offset_t  s    = test->segmentCount;
        IOR_offset_t  t    = test->transferSize;
        IOR_offset_t  b    = test->blockSize;

        if (Nto1 && (s != 1) && (b != t)) {
                ERR("N:1 (strided) requires xfer-size == block-size");
        }
}

/**
 * Returns a precomputed array of IOR_offset_t for the inner benchmark loop.
 * They are sequential and the last element is set to -1 as end marker.
 * @param test IOR_param_t for getting transferSize, blocksize and SegmentCount
 * @param pretendRank int pretended Rank for shifting the offsest corectly
 * @return IOR_offset_t
 */
static IOR_offset_t *GetOffsetArraySequential(IOR_param_t * test,
                                              int pretendRank)
{
        IOR_offset_t i, j, k = 0;
        IOR_offset_t offsets;
        IOR_offset_t *offsetArray;

        /* count needed offsets */
        offsets = (test->blockSize / test->transferSize) * test->segmentCount;

        /* setup empty array */
        offsetArray =
                (IOR_offset_t *) malloc((offsets + 1) * sizeof(IOR_offset_t));
        if (offsetArray == NULL)
                ERR("malloc() failed");
        offsetArray[offsets] = -1;      /* set last offset with -1 */

        /* fill with offsets */
        for (i = 0; i < test->segmentCount; i++) {
                for (j = 0; j < (test->blockSize / test->transferSize); j++) {
                        offsetArray[k] = j * test->transferSize;
                        if (test->filePerProc) {
                                offsetArray[k] += i * test->blockSize;
                        } else {
                                offsetArray[k] +=
                                        (i * test->numTasks * test->blockSize)
                                        + (pretendRank * test->blockSize);
                        }
                        k++;
                }
        }

        return (offsetArray);
}

/**
 * Returns a precomputed array of IOR_offset_t for the inner benchmark loop.
 * They get created sequentially and mixed up in the end. The last array element
 * is set to -1 as end marker.
 * It should be noted that as the seeds get synchronised across all processes
 * every process computes the same random order if used with filePerProc.
 * For a shared file all transfers get randomly assigned to ranks. The processes
 * can also have differen't numbers of transfers. This might lead to a bigger
 * diversion in accesse as it dose with filePerProc. This is expected but
 * should be mined.
 * @param test IOR_param_t for getting transferSize, blocksize and SegmentCount
 * @param pretendRank int pretended Rank for shifting the offsest corectly
 * @return IOR_offset_t
 * @return
 */
static IOR_offset_t *GetOffsetArrayRandom(IOR_param_t * test, int pretendRank,
                                          int access)
{
        int seed;
        IOR_offset_t i, value, tmp;
        IOR_offset_t offsets = 0;
        IOR_offset_t offsetCnt = 0;
        IOR_offset_t fileSize;
        IOR_offset_t *offsetArray;

        /* set up seed for random() */
        if (access == WRITE || access == READ) {
                test->randomSeed = seed = random();
        } else {
                seed = test->randomSeed;
        }
        srandom(seed);

        fileSize = test->blockSize * test->segmentCount;
        if (test->filePerProc == FALSE) {
                fileSize *= test->numTasks;
        }

        /* count needed offsets (pass 1) */
        for (i = 0; i < fileSize; i += test->transferSize) {
                if (test->filePerProc == FALSE) {
                        // this counts which process get how many transferes in
                        // a shared file
                        if ((random() % test->numTasks) == pretendRank) {
                                offsets++;
                        }
                } else {
                        offsets++;
                }
        }

        /* setup empty array */
        offsetArray =
                (IOR_offset_t *) malloc((offsets + 1) * sizeof(IOR_offset_t));
        if (offsetArray == NULL)
                ERR("malloc() failed");
        offsetArray[offsets] = -1;      /* set last offset with -1 */

        if (test->filePerProc) {
                /* fill array */
                for (i = 0; i < offsets; i++) {
                        offsetArray[i] = i * test->transferSize;
                }
        } else {
                /* fill with offsets (pass 2) */
                srandom(seed);  /* need same seed  to get same transfers as counted in the beginning*/
                for (i = 0; i < fileSize; i += test->transferSize) {
                        if ((random() % test->numTasks) == pretendRank) {
                                offsetArray[offsetCnt] = i;
                                offsetCnt++;
                        }
                }
        }
        /* reorder array */
        for (i = 0; i < offsets; i++) {
                value = random() % offsets;
                tmp = offsetArray[value];
                offsetArray[value] = offsetArray[i];
                offsetArray[i] = tmp;
        }
        SeedRandGen(test->testComm);    /* synchronize seeds across tasks */

        return (offsetArray);
}

static IOR_offset_t WriteOrReadSingle(IOR_offset_t pairCnt, IOR_offset_t *offsetArray, int pretendRank,
  IOR_offset_t * transferCount, int * errors, IOR_param_t * test, int * fd, IOR_io_buffers* ioBuffers, int access){
  IOR_offset_t amtXferred = 0;
  IOR_offset_t transfer;

  void *buffer = ioBuffers->buffer;
  void *checkBuffer = ioBuffers->checkBuffer;
  void *readCheckBuffer = ioBuffers->readCheckBuffer;

  test->offset = offsetArray[pairCnt];

  transfer = test->transferSize;
  if (access == WRITE) {
          /* fills each transfer with a unique pattern
           * containing the offset into the file */
          if (test->storeFileOffset == TRUE) {
                  FillBuffer(buffer, test, test->offset, pretendRank);
          }
          amtXferred =
                  backend->xfer(access, fd, buffer, transfer, test);
          if (amtXferred != transfer)
                  ERR("cannot write to file");
  } else if (access == READ) {
          amtXferred =
                  backend->xfer(access, fd, buffer, transfer, test);
          if (amtXferred != transfer)
                  ERR("cannot read from file");
  } else if (access == WRITECHECK) {
          memset(checkBuffer, 'a', transfer);

          if (test->storeFileOffset == TRUE) {
                  FillBuffer(readCheckBuffer, test, test->offset, pretendRank);
          }

          amtXferred = backend->xfer(access, fd, checkBuffer, transfer, test);
          if (amtXferred != transfer)
                  ERR("cannot read from file write check");
          (*transferCount)++;
          *errors += CompareBuffers(readCheckBuffer, checkBuffer, transfer,
                                   *transferCount, test,
                                   WRITECHECK);
  } else if (access == READCHECK) {
          amtXferred = backend->xfer(access, fd, buffer, transfer, test);
          if (amtXferred != transfer){
            ERR("cannot read from file");
          }
          if (test->storeFileOffset == TRUE) {
                  FillBuffer(readCheckBuffer, test, test->offset, pretendRank);
          }
          *errors += CompareBuffers(readCheckBuffer, buffer, transfer, *transferCount, test, READCHECK);
  }
  return amtXferred;
}

/*
 * Write or Read data to file(s).  This loops through the strides, writing
 * out the data to each block in transfer sizes, until the remainder left is 0.
 */
static IOR_offset_t WriteOrRead(IOR_param_t * test, IOR_results_t * results, void *fd, int access, IOR_io_buffers* ioBuffers)
{
        int errors = 0;
        IOR_offset_t transferCount = 0;
        uint64_t pairCnt = 0;
        IOR_offset_t *offsetArray;
        int pretendRank;
        IOR_offset_t dataMoved = 0;     /* for data rate calculation */
        double startForStonewall;
        int hitStonewall;

        /* initialize values */
        pretendRank = (rank + rankOffset) % test->numTasks;

        if (test->randomOffset) {
                offsetArray = GetOffsetArrayRandom(test, pretendRank, access);
        } else {
                offsetArray = GetOffsetArraySequential(test, pretendRank);
        }

        startForStonewall = GetTimeStamp();
        hitStonewall = 0;

        /* loop over offsets to access */
        while ((offsetArray[pairCnt] != -1) && !hitStonewall ) {
                dataMoved += WriteOrReadSingle(pairCnt, offsetArray, pretendRank, & transferCount, & errors, test, fd, ioBuffers, access);
                pairCnt++;

                hitStonewall = ((test->deadlineForStonewalling != 0
                                && (GetTimeStamp() - startForStonewall)
                                    > test->deadlineForStonewalling)) || (test->stoneWallingWearOutIterations != 0 && pairCnt == test->stoneWallingWearOutIterations) ;
        }
        if (test->stoneWallingWearOut){
          if (verbose >= VERBOSE_1){
            fprintf(out_logfile, "%d: stonewalling pairs accessed: %lld\n", rank, (long long) pairCnt);
          }
          long long data_moved_ll = (long long) dataMoved;
          long long pairs_accessed_min = 0;
          MPI_CHECK(MPI_Allreduce(& pairCnt, &results->pairs_accessed,
                                  1, MPI_LONG_LONG_INT, MPI_MAX, testComm), "cannot reduce pairs moved");
          double stonewall_runtime = GetTimeStamp() - startForStonewall;
          results->stonewall_time = stonewall_runtime;
          MPI_CHECK(MPI_Reduce(& pairCnt, & pairs_accessed_min,
                                  1, MPI_LONG_LONG_INT, MPI_MIN, 0, testComm), "cannot reduce pairs moved");
          MPI_CHECK(MPI_Reduce(& data_moved_ll, & results->stonewall_min_data_accessed,
                                  1, MPI_LONG_LONG_INT, MPI_MIN, 0, testComm), "cannot reduce pairs moved");
          MPI_CHECK(MPI_Reduce(& data_moved_ll, & results->stonewall_avg_data_accessed,
                                  1, MPI_LONG_LONG_INT, MPI_SUM, 0, testComm), "cannot reduce pairs moved");

          if(rank == 0){
            fprintf(out_logfile, "stonewalling pairs accessed min: %lld max: %zu -- min data: %.1f GiB mean data: %.1f GiB time: %.1fs\n",
             pairs_accessed_min, results->pairs_accessed,
             results->stonewall_min_data_accessed /1024.0 / 1024 / 1024,  results->stonewall_avg_data_accessed / 1024.0 / 1024 / 1024 / test->numTasks , results->stonewall_time);
             results->stonewall_min_data_accessed *= test->numTasks;
          }
          if(pairs_accessed_min == pairCnt){
            results->stonewall_min_data_accessed = 0;
            results->stonewall_avg_data_accessed = 0;
          }
          if(pairCnt != results->pairs_accessed){
            // some work needs still to be done !
            for(; pairCnt < results->pairs_accessed; pairCnt++ ) {
                    dataMoved += WriteOrReadSingle(pairCnt, offsetArray, pretendRank, & transferCount, & errors, test, fd, ioBuffers, access);
            }
          }
        }else{
          results->pairs_accessed = pairCnt;
        }


        totalErrorCount += CountErrors(test, access, errors);

        free(offsetArray);

        if (access == WRITE && test->fsync == TRUE) {
                backend->fsync(fd, test);       /*fsync after all accesses */
        }
        return (dataMoved);
}

/*
 * Write times taken during each iteration of the test.
 */
static void
WriteTimes(IOR_param_t * test, double **timer, int iteration, int writeOrRead)
{
        char accessType[MAX_STR];
        char timerName[MAX_STR];
        int i, start = 0, stop = 0;

        if (writeOrRead == WRITE) {
                start = 0;
                stop = 6;
                strcpy(accessType, "WRITE");
        } else if (writeOrRead == READ) {
                start = 6;
                stop = 12;
                strcpy(accessType, "READ");
        } else {
                ERR("incorrect WRITE/READ option");
        }

        for (i = start; i < stop; i++) {
                switch (i) {
                case 0:
                        strcpy(timerName, "write open start");
                        break;
                case 1:
                        strcpy(timerName, "write open stop");
                        break;
                case 2:
                        strcpy(timerName, "write start");
                        break;
                case 3:
                        strcpy(timerName, "write stop");
                        break;
                case 4:
                        strcpy(timerName, "write close start");
                        break;
                case 5:
                        strcpy(timerName, "write close stop");
                        break;
                case 6:
                        strcpy(timerName, "read open start");
                        break;
                case 7:
                        strcpy(timerName, "read open stop");
                        break;
                case 8:
                        strcpy(timerName, "read start");
                        break;
                case 9:
                        strcpy(timerName, "read stop");
                        break;
                case 10:
                        strcpy(timerName, "read close start");
                        break;
                case 11:
                        strcpy(timerName, "read close stop");
                        break;
                default:
                        strcpy(timerName, "invalid timer");
                        break;
                }
                fprintf(out_logfile, "Test %d: Iter=%d, Task=%d, Time=%f, %s\n",
                        test->id, iteration, (int)rank, timer[i][iteration],
                        timerName);
        }
}<|MERGE_RESOLUTION|>--- conflicted
+++ resolved
@@ -123,8 +123,6 @@
 
     PrintHeader(argc, argv);
 
-    aiori_initialize(tests_head);
-
     /* perform each test */
     for (tptr = tests_head; tptr != NULL; tptr = tptr->next) {
             verbose = tptr->params.verbose;
@@ -139,11 +137,10 @@
                     sleep(5);
                     fprintf(out_logfile, "\trank %d: awake.\n", rank);
             }
+
             TestIoSys(tptr);
             ShowTestEnd(tptr);
     }
-
-    aiori_finalize(tests_head);
 
     if (verbose < 0)
             /* always print final summary */
@@ -198,11 +195,6 @@
         p->testComm = mpi_comm_world;
         p->setAlignment = 1;
         p->lustre_start_ost = -1;
-
-        p->daosRecordSize = 262144;
-        p->daosStripeSize = 524288;
-        p->daosStripeCount = -1;
-        p->daosAios = 1;
 
         hdfs_user = getenv("USER");
         if (!hdfs_user)
@@ -560,126 +552,6 @@
 }
 
 /*
-<<<<<<< HEAD
- * Sleep for 'delay' seconds.
- */
-static void DelaySecs(int delay)
-{
-        if (rank == 0 && delay > 0) {
-                if (verbose >= VERBOSE_1)
-                        fprintf(stdout, "delaying %d seconds . . .\n", delay);
-                sleep(delay);
-        }
-}
-
-/*
- * Display freespace (df).
- */
-static void DisplayFreespace(IOR_param_t * test)
-{
-        char fileName[MAX_STR] = { 0 };
-        int i;
-        int directoryFound = FALSE;
-
-        /* get outfile name */
-        GetTestFileName(fileName, test);
-
-        /* get directory for outfile */
-        i = strlen(fileName);
-        while (i-- > 0) {
-                if (fileName[i] == '/') {
-                        fileName[i] = '\0';
-                        directoryFound = TRUE;
-                        break;
-                }
-        }
-
-        /* if no directory/, use '.' */
-        if (directoryFound == FALSE) {
-                strcpy(fileName, ".");
-        }
-
-        ShowFileSystemSize(fileName);
-
-        return;
-}
-
-/*
- * Display usage of script file.
- */
-static void DisplayUsage(char **argv)
-{
-        char *opts[] = {
-                "OPTIONS:",
-                " -a S  api --  API for I/O [POSIX|DFS|MMAP|MPIIO|HDF5|HDFS|S3|S3_EMC|NCMPI]",
-                " -A N  refNum -- user supplied reference number to include in the summary",
-                " -b N  blockSize -- contiguous bytes to write per task  (e.g.: 8, 4k, 2m, 1g)",
-                " -B    useO_DIRECT -- uses O_DIRECT for POSIX, bypassing I/O buffers",
-                " -c    collective -- collective I/O",
-                " -C    reorderTasks -- changes task ordering to n+1 ordering for readback",
-                " -d N  interTestDelay -- delay between reps in seconds",
-                " -D N  deadlineForStonewalling -- seconds before stopping write or read phase",
-                " -O stoneWallingWearOut=1 -- once the stonewalling timout is over, all process finish to access the amount of data",
-                " -O stoneWallingWearOutIterations=N -- stop after processing this number of iterations, needed for reading data back written with stoneWallingWearOut",
-                " -e    fsync -- perform fsync/msync upon POSIX/MMAP write close",
-                " -E    useExistingTestFile -- do not remove test file before write access",
-                " -f S  scriptFile -- test script name",
-                " -F    filePerProc -- file-per-process",
-                " -g    intraTestBarriers -- use barriers between open, write/read, and close",
-                " -G N  setTimeStampSignature -- set value for time stamp signature/random seed",
-                " -h    showHelp -- displays options and help",
-                " -H    showHints -- show hints",
-                " -i N  repetitions -- number of repetitions of test",
-                " -I    individualDataSets -- datasets not shared by all procs [not working]",
-                " -j N  outlierThreshold -- warn on outlier N seconds from mean",
-                " -J N  setAlignment -- HDF5 alignment in bytes (e.g.: 8, 4k, 2m, 1g)",
-                " -k    keepFile -- don't remove the test file(s) on program exit",
-                " -K    keepFileWithError  -- keep error-filled file(s) after data-checking",
-                " -l    datapacket type-- type of packet that will be created [offset|incompressible|timestamp|o|i|t]",
-                " -m    multiFile -- use number of reps (-i) for multiple file count",
-                " -M N  memoryPerNode -- hog memory on the node  (e.g.: 2g, 75%)",
-                " -n    noFill -- no fill in HDF5 file creation",
-                " -N N  numTasks -- number of tasks that should participate in the test",
-                " -o S  testFile -- full name for test",
-                " -O S  string of IOR directives (e.g. -O checkRead=1,lustreStripeCount=32)",
-                " -p    preallocate -- preallocate file size",
-                " -P    useSharedFilePointer -- use shared file pointer [not working]",
-                " -q    quitOnError -- during file error-checking, abort on error",
-                " -Q N  taskPerNodeOffset for read tests use with -C & -Z options (-C constant N, -Z at least N)",
-                " -r    readFile -- read existing file",
-                " -R    checkRead -- verify that the output of read matches the expected signature (used with -G)",
-                " -s N  segmentCount -- number of segments",
-                " -S    useStridedDatatype -- put strided access into datatype [not working]",
-                " -t N  transferSize -- size of transfer in bytes (e.g.: 8, 4k, 2m, 1g)",
-                " -T N  maxTimeDuration -- max time in minutes for each test",
-                " -u    uniqueDir -- use unique directory name for each file-per-process",
-                " -U S  hintsFileName -- full name for hints file",
-                " -v    verbose -- output information (repeating flag increases level)",
-                " -V    useFileView -- use MPI_File_set_view",
-                " -w    writeFile -- write file",
-                " -W    checkWrite -- check read after write",
-                " -x    singleXferAttempt -- do not retry transfer if incomplete",
-                " -X N  reorderTasksRandomSeed -- random seed for -Z option",
-                " -Y    fsyncPerWrite -- perform fsync/msync after each POSIX/MMAP write",
-                " -z    randomOffset -- access is to random, not sequential, offsets within a file",
-                " -Z    reorderTasksRandom -- changes task ordering to random ordering for readback",
-                " ",
-                "         NOTE: S is a string, N is an integer number.",
-                " ",
-                ""
-        };
-        int i = 0;
-
-        fprintf(stdout, "Usage: %s [OPTIONS]\n\n", *argv);
-        for (i = 0; strlen(opts[i]) > 0; i++)
-                fprintf(stdout, "%s\n", opts[i]);
-
-        return;
-}
-
-/*
-=======
->>>>>>> f4b03efd
  * Distribute IOR_HINTs to all tasks' environments.
  */
 void DistributeHints(void)
@@ -1314,10 +1186,8 @@
         /* bind I/O calls to specific API */
         backend = aiori_select(params->api);
 
-        /* initialize API session */
-        if (backend->init != NULL)
-	    if (backend->init(params) != 0)
-		    ERR("Could not init backend");
+        if (backend->initialize)
+                backend->initialize(NULL);
 
         /* show test setup */
         if (rank == 0 && verbose >= VERBOSE_0)
@@ -1603,17 +1473,11 @@
                 free(timer[i]);
         }
 
-        /* finalize API session */
-        if (backend->finalize != NULL)
-                backend->finalize(params);
-
+        if (backend->finalize)
+                backend->finalize(NULL);
         /* Sync with the tasks that did not participate in this test */
-<<<<<<< HEAD
-        MPI_CHECK(MPI_Barrier(MPI_COMM_WORLD), "barrier error");
-=======
         MPI_CHECK(MPI_Barrier(mpi_comm_world), "barrier error");
 
->>>>>>> f4b03efd
 }
 
 /*

/* -*- mode: c; c-basic-offset: 8; indent-tabs-mode: nil; -*-
 * vim:expandtab:shiftwidth=8:tabstop=8:
 */
/******************************************************************************\
*                                                                              *
*        Copyright (c) 2003, The Regents of the University of California       *
*      See the file COPYRIGHT for a complete copyright notice and license.     *
*                                                                              *
\******************************************************************************/

#ifdef HAVE_CONFIG_H
# include "config.h"
#endif

#include <stdio.h>
#include <stdlib.h>
#include <unistd.h>
#include <ctype.h>              /* tolower() */
#include <errno.h>
#include <math.h>
#include <mpi.h>
#include <string.h>
#include <sys/stat.h>           /* struct stat */
#include <time.h>

#ifndef _WIN32
# include <sys/time.h>           /* gettimeofday() */
# include <sys/utsname.h>        /* uname() */
#endif

#include <assert.h>

#include "ior.h"
#include "ior-internal.h"
#include "aiori.h"
#include "utilities.h"
#include "parse_options.h"


/* file scope globals */
extern char **environ;
static int totalErrorCount;
static const ior_aiori_t *backend;

static void DestroyTests(IOR_test_t *tests_head);
static void DisplayUsage(char **);
static char *PrependDir(IOR_param_t *, char *);
static char **ParseFileName(char *, int *);
static IOR_test_t *SetupTests(int, char **);
static void TestIoSys(IOR_test_t *);
static void ValidateTests(IOR_param_t *);
static IOR_offset_t WriteOrRead(IOR_param_t * test, IOR_results_t * results, void *fd, int access, IOR_io_buffers* ioBuffers);
static void WriteTimes(IOR_param_t *, double **, int, int);

IOR_test_t * ior_run(int argc, char **argv, MPI_Comm world_com, FILE * world_out){
        IOR_test_t *tests_head;
        IOR_test_t *tptr;
        out_logfile = world_out;
        out_resultfile = world_out;
        mpi_comm_world = world_com;

        MPI_CHECK(MPI_Comm_size(mpi_comm_world, &numTasksWorld), "cannot get number of tasks");
        MPI_CHECK(MPI_Comm_rank(mpi_comm_world, &rank), "cannot get rank");
        PrintEarlyHeader();

        /* Sanity check, we were compiled with SOME backend, right? */
        if (0 == aiori_count ()) {
                ERR("No IO backends compiled into ior.  "
                    "Run 'configure --with-<backend>', and recompile.");
        }

        /* setup tests, and validate parameters */
        tests_head = SetupTests(argc, argv);
        verbose = tests_head->params.verbose;
        tests_head->params.testComm = world_com;

        /* check for commandline 'help' request */
        if (rank == 0 && tests_head->params.showHelp == TRUE) {
                DisplayUsage(argv);
        }

        PrintHeader(argc, argv);

        /* perform each test */
        for (tptr = tests_head; tptr != NULL; tptr = tptr->next) {
                totalErrorCount = 0;
                verbose = tptr->params.verbose;
                tptr->params.testComm = world_com;
                if (rank == 0 && verbose >= VERBOSE_0) {
                        ShowTestStart(&tptr->params);
                }
                TestIoSys(tptr);
                tptr->results->errors = totalErrorCount;
                ShowTestEnd(tptr);
        }

        PrintLongSummaryAllTests(tests_head);

        /* display finish time */
        PrintTestEnds();
        return tests_head;
}



int ior_main(int argc, char **argv)
{
    int i;
    IOR_test_t *tests_head;
    IOR_test_t *tptr;

    out_logfile = stdout;
    out_resultfile = stdout;

    /*
     * check -h option from commandline without starting MPI;
     * if the help option is requested in a script file (showHelp=TRUE),
     * the help output will be displayed in the MPI job
     */
    for (i = 1; i < argc; i++) {
            if (strcmp(argv[i], "-h") == 0) {
                    DisplayUsage(argv);
                    return (0);
            }
    }

  #ifdef USE_S3_AIORI
    /* This is supposed to be done before *any* threads are created.
     * Could MPI_Init() create threads (or call multi-threaded
     * libraries)?  We'll assume so. */
    AWS4C_CHECK( aws_init() );
  #endif

    /* start the MPI code */
    MPI_CHECK(MPI_Init(&argc, &argv), "cannot initialize MPI");

    mpi_comm_world = MPI_COMM_WORLD;
    MPI_CHECK(MPI_Comm_size(mpi_comm_world, &numTasksWorld),
              "cannot get number of tasks");
    MPI_CHECK(MPI_Comm_rank(mpi_comm_world, &rank), "cannot get rank");

    PrintEarlyHeader();

    /* set error-handling */
    /*MPI_CHECK(MPI_Errhandler_set(mpi_comm_world, MPI_ERRORS_RETURN),
       "cannot set errhandler"); */

    /* Sanity check, we were compiled with SOME backend, right? */
    if (0 == aiori_count ()) {
            ERR("No IO backends compiled into ior.  "
                "Run 'configure --with-<backend>', and recompile.");
    }

    /* setup tests, and validate parameters */
    tests_head = SetupTests(argc, argv);
    verbose = tests_head->params.verbose;
    tests_head->params.testComm = mpi_comm_world;

    /* check for commandline 'help' request */
    if (tests_head->params.showHelp == TRUE) {
            if( rank == 0 ){
              DisplayUsage(argv);
            }
            MPI_Finalize();
            exit(0);
    }

    PrintHeader(argc, argv);

    /* perform each test */
    for (tptr = tests_head; tptr != NULL; tptr = tptr->next) {
            verbose = tptr->params.verbose;
            if (rank == 0 && verbose >= VERBOSE_0) {
                    ShowTestStart(&tptr->params);
            }

            // This is useful for trapping a running MPI process.  While
            // this is sleeping, run the script 'testing/hdfs/gdb.attach'
            if (verbose >= VERBOSE_4) {
                    fprintf(out_logfile, "\trank %d: sleeping\n", rank);
                    sleep(5);
                    fprintf(out_logfile, "\trank %d: awake.\n", rank);
            }
            TestIoSys(tptr);
            ShowTestEnd(tptr);
    }

    if (verbose < 0)
            /* always print final summary */
            verbose = 0;
    PrintLongSummaryAllTests(tests_head);

    /* display finish time */
    PrintTestEnds();

    DestroyTests(tests_head);

    MPI_CHECK(MPI_Finalize(), "cannot finalize MPI");

  #ifdef USE_S3_AIORI
    /* done once per program, after exiting all threads.
     * NOTE: This fn doesn't return a value that can be checked for success. */
    aws_cleanup();
  #endif

    return totalErrorCount;
}

/***************************** F U N C T I O N S ******************************/

/*
 * Initialize an IOR_param_t structure to the defaults
 */
void init_IOR_Param_t(IOR_param_t * p)
{
        const char *default_aiori = aiori_default ();
        char *hdfs_user;

        assert (NULL != default_aiori);

        memset(p, 0, sizeof(IOR_param_t));

        p->mode = IOR_IRUSR | IOR_IWUSR | IOR_IRGRP | IOR_IWGRP;
        p->openFlags = IOR_RDWR | IOR_CREAT;

        strncpy(p->api, default_aiori, MAX_STR);
        strncpy(p->platform, "HOST(OSTYPE)", MAX_STR);
        strncpy(p->testFileName, "testFile", MAX_PATHLEN);

        p->nodes = 1;
        p->tasksPerNode = 1;
        p->repetitions = 1;
        p->repCounter = -1;
        p->open = WRITE;
        p->taskPerNodeOffset = 1;
        p->segmentCount = 1;
        p->blockSize = 1048576;
        p->transferSize = 262144;
        p->randomSeed = -1;
        p->incompressibleSeed = 573;
        p->testComm = mpi_comm_world;
        p->setAlignment = 1;
        p->lustre_start_ost = -1;

        hdfs_user = getenv("USER");
        if (!hdfs_user)
                hdfs_user = "";
        strncpy(p->hdfs_user, hdfs_user, MAX_STR);
        p->hdfs_name_node      = "default";
        p->hdfs_name_node_port = 0; /* ??? */
        p->hdfs_fs = NULL;
        p->hdfs_replicas = 0;   /* invokes the default */
        p->hdfs_block_size = 0;

        // p->curl       = NULL;
        p->URI = NULL;
        p->curl_flags = 0;
        p->io_buf = NULL;
        p->etags = NULL;
        p->part_number = 0;

        p->beegfs_numTargets = -1;
        p->beegfs_chunkSize = -1;

        p->mmap_ptr = NULL;
}

/**
 * Bind the global "backend" pointer to the requested backend AIORI's
 * function table.
 */
static void AioriBind(char* api, IOR_param_t* param)
{
        backend = aiori_select (api);
        if (NULL != backend) {
                if (! strncmp(api, "S3", 2)) {
                        if (! strcasecmp(api, "S3_EMC")) {
                                param->curl_flags |= IOR_CURL_S3_EMC_EXT;
                        } else {
                                param->curl_flags &= ~(IOR_CURL_S3_EMC_EXT);
                        }
                }
        } else {
                ERR("unrecognized IO API");
        }
}

static void
DisplayOutliers(int numTasks,
                double timerVal,
                char *timeString, int access, int outlierThreshold)
{
        char accessString[MAX_STR];
        double sum, mean, sqrDiff, var, sd;

        /* for local timerVal, don't compensate for wall clock delta */
        timerVal += wall_clock_delta;

        MPI_CHECK(MPI_Allreduce
                  (&timerVal, &sum, 1, MPI_DOUBLE, MPI_SUM, testComm),
                  "MPI_Allreduce()");
        mean = sum / numTasks;
        sqrDiff = pow((mean - timerVal), 2);
        MPI_CHECK(MPI_Allreduce
                  (&sqrDiff, &var, 1, MPI_DOUBLE, MPI_SUM, testComm),
                  "MPI_Allreduce()");
        var = var / numTasks;
        sd = sqrt(var);

        if (access == WRITE) {
                strcpy(accessString, "write");
        } else {                /* READ */
                strcpy(accessString, "read");
        }
        if (fabs(timerVal - mean) > (double)outlierThreshold) {
                fprintf(out_logfile, "WARNING: for task %d, %s %s is %f\n",
                        rank, accessString, timeString, timerVal);
                fprintf(out_logfile, "         (mean=%f, stddev=%f)\n", mean, sd);
                fflush(out_logfile);
        }
}

/*
 * Check for outliers in start/end times and elapsed create/xfer/close times.
 */
static void CheckForOutliers(IOR_param_t * test, double **timer, int rep,
                             int access)
{
        int shift;

        if (access == WRITE) {
                shift = 0;
        } else {                /* READ */
                shift = 6;
        }

        DisplayOutliers(test->numTasks, timer[shift + 0][rep],
                        "start time", access, test->outlierThreshold);
        DisplayOutliers(test->numTasks,
                        timer[shift + 1][rep] - timer[shift + 0][rep],
                        "elapsed create time", access, test->outlierThreshold);
        DisplayOutliers(test->numTasks,
                        timer[shift + 3][rep] - timer[shift + 2][rep],
                        "elapsed transfer time", access,
                        test->outlierThreshold);
        DisplayOutliers(test->numTasks,
                        timer[shift + 5][rep] - timer[shift + 4][rep],
                        "elapsed close time", access, test->outlierThreshold);
        DisplayOutliers(test->numTasks, timer[shift + 5][rep], "end time",
                        access, test->outlierThreshold);

}

/*
 * Check if actual file size equals expected size; if not use actual for
 * calculating performance rate.
 */
static void CheckFileSize(IOR_test_t *test, IOR_offset_t dataMoved, int rep)
{
        IOR_param_t *params = &test->params;
        IOR_results_t *results = test->results;

        MPI_CHECK(MPI_Allreduce(&dataMoved, &results->aggFileSizeFromXfer[rep],
                                1, MPI_LONG_LONG_INT, MPI_SUM, testComm),
                  "cannot total data moved");

        if (strcasecmp(params->api, "HDF5") != 0 && strcasecmp(params->api, "NCMPI") != 0) {
                if (verbose >= VERBOSE_0 && rank == 0) {
                        if ((params->expectedAggFileSize
                             != results->aggFileSizeFromXfer[rep])
                            || (results->aggFileSizeFromStat[rep]
                                != results->aggFileSizeFromXfer[rep])) {
                                fprintf(out_logfile,
                                        "WARNING: Expected aggregate file size       = %lld.\n",
                                        (long long) params->expectedAggFileSize);
                                fprintf(out_logfile,
                                        "WARNING: Stat() of aggregate file size      = %lld.\n",
                                        (long long) results->aggFileSizeFromStat[rep]);
                                fprintf(out_logfile,
                                        "WARNING: Using actual aggregate bytes moved = %lld.\n",
                                        (long long) results->aggFileSizeFromXfer[rep]);
                                if(params->deadlineForStonewalling){
                                  fprintf(out_logfile,
                                        "WARNING: maybe caused by deadlineForStonewalling\n");
                                }
                        }
                }
        }
        results->aggFileSizeForBW[rep] = results->aggFileSizeFromXfer[rep];
}

/*
 * Compare buffers after reading/writing each transfer.  Displays only first
 * difference in buffers and returns total errors counted.
 */
static size_t
CompareBuffers(void *expectedBuffer,
               void *unknownBuffer,
               size_t size,
               IOR_offset_t transferCount, IOR_param_t *test, int access)
{
        char testFileName[MAX_PATHLEN];
        char bufferLabel1[MAX_STR];
        char bufferLabel2[MAX_STR];
        size_t i, j, length, first, last;
        size_t errorCount = 0;
        int inError = 0;
        unsigned long long *goodbuf = (unsigned long long *)expectedBuffer;
        unsigned long long *testbuf = (unsigned long long *)unknownBuffer;

        if (access == WRITECHECK || access == READCHECK) {
                strcpy(bufferLabel1, "Expected: ");
                strcpy(bufferLabel2, "Actual:   ");
        } else {
                ERR("incorrect argument for CompareBuffers()");
        }

        length = size / sizeof(IOR_size_t);
        first = -1;
        if (verbose >= VERBOSE_3) {
                fprintf(out_logfile,
                        "[%d] At file byte offset %lld, comparing %llu-byte transfer\n",
                        rank, test->offset, (long long)size);
        }
        for (i = 0; i < length; i++) {
                if (testbuf[i] != goodbuf[i]) {
                        errorCount++;
                        if (verbose >= VERBOSE_2) {
                                fprintf(out_logfile,
                                        "[%d] At transfer buffer #%lld, index #%lld (file byte offset %lld):\n",
                                        rank, transferCount - 1, (long long)i,
                                        test->offset +
                                        (IOR_size_t) (i * sizeof(IOR_size_t)));
                                fprintf(out_logfile, "[%d] %s0x", rank, bufferLabel1);
                                fprintf(out_logfile, "%016llx\n", goodbuf[i]);
                                fprintf(out_logfile, "[%d] %s0x", rank, bufferLabel2);
                                fprintf(out_logfile, "%016llx\n", testbuf[i]);
                        }
                        if (!inError) {
                                inError = 1;
                                first = i;
                                last = i;
                        } else {
                                last = i;
                        }
                } else if (verbose >= VERBOSE_5 && i % 4 == 0) {
                        fprintf(out_logfile,
                                "[%d] PASSED offset = %lld bytes, transfer %lld\n",
                                rank,
                                ((i * sizeof(unsigned long long)) +
                                 test->offset), transferCount);
                        fprintf(out_logfile, "[%d] GOOD %s0x", rank, bufferLabel1);
                        for (j = 0; j < 4; j++)
                                fprintf(out_logfile, "%016llx ", goodbuf[i + j]);
                        fprintf(out_logfile, "\n[%d] GOOD %s0x", rank, bufferLabel2);
                        for (j = 0; j < 4; j++)
                                fprintf(out_logfile, "%016llx ", testbuf[i + j]);
                        fprintf(out_logfile, "\n");
                }
        }
        if (inError) {
                inError = 0;
                GetTestFileName(testFileName, test);
                fprintf(out_logfile,
                        "[%d] FAILED comparison of buffer containing %d-byte ints:\n",
                        rank, (int)sizeof(unsigned long long int));
                fprintf(out_logfile, "[%d]   File name = %s\n", rank, testFileName);
                fprintf(out_logfile, "[%d]   In transfer %lld, ", rank,
                        transferCount);
                fprintf(out_logfile,
                        "%lld errors between buffer indices %lld and %lld.\n",
                        (long long)errorCount, (long long)first,
                        (long long)last);
                fprintf(out_logfile, "[%d]   File byte offset = %lld:\n", rank,
                        ((first * sizeof(unsigned long long)) + test->offset));

                fprintf(out_logfile, "[%d]     %s0x", rank, bufferLabel1);
                for (j = first; j < length && j < first + 4; j++)
                        fprintf(out_logfile, "%016llx ", goodbuf[j]);
                if (j == length)
                        fprintf(out_logfile, "[end of buffer]");
                fprintf(out_logfile, "\n[%d]     %s0x", rank, bufferLabel2);
                for (j = first; j < length && j < first + 4; j++)
                        fprintf(out_logfile, "%016llx ", testbuf[j]);
                if (j == length)
                        fprintf(out_logfile, "[end of buffer]");
                fprintf(out_logfile, "\n");
                if (test->quitOnError == TRUE)
                        ERR("data check error, aborting execution");
        }
        return (errorCount);
}

/*
 * Count all errors across all tasks; report errors found.
 */
static int CountErrors(IOR_param_t * test, int access, int errors)
{
        int allErrors = 0;

        if (test->checkWrite || test->checkRead) {
                MPI_CHECK(MPI_Reduce(&errors, &allErrors, 1, MPI_INT, MPI_SUM,
                                     0, testComm), "cannot reduce errors");
                MPI_CHECK(MPI_Bcast(&allErrors, 1, MPI_INT, 0, testComm),
                          "cannot broadcast allErrors value");
                if (allErrors != 0) {
                        totalErrorCount += allErrors;
                        test->errorFound = TRUE;
                }
                if (rank == 0 && allErrors != 0) {
                        if (allErrors < 0) {
                                WARN("overflow in errors counted");
                                allErrors = -1;
                        }
                        fprintf(out_logfile, "WARNING: incorrect data on %s (%d errors found).\n",
                                access == WRITECHECK ? "write" : "read", allErrors);
                        fprintf(out_logfile,
                                "Used Time Stamp %u (0x%x) for Data Signature\n",
                                test->timeStampSignatureValue,
                                test->timeStampSignatureValue);
                }
        }
        return (allErrors);
}

/*
 * Allocate a page-aligned (required by O_DIRECT) buffer.
 */
static void *aligned_buffer_alloc(size_t size)
{
        size_t pageSize;
        size_t pageMask;
        char *buf, *tmp;
        char *aligned;

        pageSize = getpagesize();
        pageMask = pageSize - 1;
        buf = malloc(size + pageSize + sizeof(void *));
        if (buf == NULL)
                ERR("out of memory");
        /* find the alinged buffer */
        tmp = buf + sizeof(char *);
        aligned = tmp + pageSize - ((size_t) tmp & pageMask);
        /* write a pointer to the original malloc()ed buffer into the bytes
           preceding "aligned", so that the aligned buffer can later be free()ed */
        tmp = aligned - sizeof(void *);
        *(void **)tmp = buf;

        return (void *)aligned;
}

/*
 * Free a buffer allocated by aligned_buffer_alloc().
 */
static void aligned_buffer_free(void *buf)
{
        free(*(void **)((char *)buf - sizeof(char *)));
}

void AllocResults(IOR_test_t *test)
{
        int reps;
        if (test->results != NULL)
                return;

        reps = test->params.repetitions;
        test->results = (IOR_results_t *)malloc(sizeof(IOR_results_t));
        if (test->results == NULL)
                ERR("malloc of IOR_results_t failed");

        test->results->writeTime = (double *)malloc(reps * sizeof(double));
        if (test->results->writeTime == NULL)
                ERR("malloc of writeTime array failed");
        memset(test->results->writeTime, 0, reps * sizeof(double));

        test->results->readTime = (double *)malloc(reps * sizeof(double));
        if (test->results->readTime == NULL)
                ERR("malloc of readTime array failed");
        memset(test->results->readTime, 0, reps * sizeof(double));

        test->results->aggFileSizeFromStat =
                (IOR_offset_t *)malloc(reps * sizeof(IOR_offset_t));
        if (test->results->aggFileSizeFromStat == NULL)
                ERR("malloc of aggFileSizeFromStat failed");

        test->results->aggFileSizeFromXfer =
                (IOR_offset_t *)malloc(reps * sizeof(IOR_offset_t));
        if (test->results->aggFileSizeFromXfer == NULL)
                ERR("malloc of aggFileSizeFromXfer failed");

        test->results->aggFileSizeForBW =
                (IOR_offset_t *)malloc(reps * sizeof(IOR_offset_t));
        if (test->results->aggFileSizeForBW == NULL)
                ERR("malloc of aggFileSizeForBW failed");

}

void FreeResults(IOR_test_t *test)
{
        if (test->results != NULL) {
                free(test->results->aggFileSizeFromStat);
                free(test->results->aggFileSizeFromXfer);
                free(test->results->aggFileSizeForBW);
                free(test->results->readTime);
                free(test->results->writeTime);
                free(test->results);
        }
}


/**
 * Create new test for list of tests.
 */
IOR_test_t *CreateTest(IOR_param_t *init_params, int test_num)
{
        IOR_test_t *newTest = NULL;

        newTest = (IOR_test_t *) malloc(sizeof(IOR_test_t));
        if (newTest == NULL)
                ERR("malloc() of IOR_test_t failed");
        newTest->params = *init_params;
        GetPlatformName(newTest->params.platform);
        newTest->params.nodes = init_params->numTasks / tasksPerNode;
        newTest->params.tasksPerNode = tasksPerNode;
        newTest->params.id = test_num;
        newTest->next = NULL;
        newTest->results = NULL;
        return newTest;
}

static void DestroyTest(IOR_test_t *test)
{
        FreeResults(test);
        free(test);
}

static void DestroyTests(IOR_test_t *tests_head)
{
        IOR_test_t *tptr, *next;

        for (tptr = tests_head; tptr != NULL; tptr = next) {
                next = tptr->next;
                DestroyTest(tptr);
        }
}

/*
 * Display usage of script file.
 */
static void DisplayUsage(char **argv)
{
        char *opts[] = {
                "OPTIONS:",
                " -a S  api --  API for I/O [POSIX|MMAP|MPIIO|HDF5|HDFS|S3|S3_EMC|NCMPI]",
                " -A N  refNum -- user supplied reference number to include in the summary",
                " -b N  blockSize -- contiguous bytes to write per task  (e.g.: 8, 4k, 2m, 1g)",
                " -B    useO_DIRECT -- uses O_DIRECT for POSIX, bypassing I/O buffers",
                " -c    collective -- collective I/O",
                " -C    reorderTasks -- changes task ordering to n+1 ordering for readback",
                " -d N  interTestDelay -- delay between reps in seconds",
                " -D N  deadlineForStonewalling -- seconds before stopping write or read phase",
                " -O stoneWallingWearOut=1 -- once the stonewalling timout is over, all process finish to access the amount of data",
                " -O stoneWallingWearOutIterations=N -- stop after processing this number of iterations, needed for reading data back written with stoneWallingWearOut",
                " -O stoneWallingStatusFile=FILE -- this file keeps the number of iterations from stonewalling during write and allows to use them for read",
                " -e    fsync -- perform fsync/msync upon POSIX/MMAP write close",
                " -E    useExistingTestFile -- do not remove test file before write access",
                " -f S  scriptFile -- test script name",
                " -F    filePerProc -- file-per-process",
                " -g    intraTestBarriers -- use barriers between open, write/read, and close",
                " -G N  setTimeStampSignature -- set value for time stamp signature/random seed",
                " -h    showHelp -- displays options and help",
                " -H    showHints -- show hints",
                " -i N  repetitions -- number of repetitions of test",
                " -I    individualDataSets -- datasets not shared by all procs [not working]",
                " -j N  outlierThreshold -- warn on outlier N seconds from mean",
                " -J N  setAlignment -- HDF5 alignment in bytes (e.g.: 8, 4k, 2m, 1g)",
                " -k    keepFile -- don't remove the test file(s) on program exit",
                " -K    keepFileWithError  -- keep error-filled file(s) after data-checking",
                " -l    datapacket type-- type of packet that will be created [offset|incompressible|timestamp|o|i|t]",
                " -m    multiFile -- use number of reps (-i) for multiple file count",
                " -M N  memoryPerNode -- hog memory on the node  (e.g.: 2g, 75%)",
                " -n    noFill -- no fill in HDF5 file creation",
                " -N N  numTasks -- number of tasks that should participate in the test",
                " -o S  testFile -- full name for test",
                " -O S  string of IOR directives (e.g. -O checkRead=1,lustreStripeCount=32)",
                " -p    preallocate -- preallocate file size",
                " -P    useSharedFilePointer -- use shared file pointer [not working]",
                " -q    quitOnError -- during file error-checking, abort on error",
                " -Q N  taskPerNodeOffset for read tests use with -C & -Z options (-C constant N, -Z at least N)",
                " -r    readFile -- read existing file",
                " -R    checkRead -- verify that the output of read matches the expected signature (used with -G)",
                " -s N  segmentCount -- number of segments",
                " -S    useStridedDatatype -- put strided access into datatype [not working]",
                " -t N  transferSize -- size of transfer in bytes (e.g.: 8, 4k, 2m, 1g)",
                " -T N  maxTimeDuration -- max time in minutes executing repeated test; it aborts only between iterations and not within a test!",
                " -u    uniqueDir -- use unique directory name for each file-per-process",
                " -U S  hintsFileName -- full name for hints file",
                " -v    verbose -- output information (repeating flag increases level)",
                " -V    useFileView -- use MPI_File_set_view",
                " -w    writeFile -- write file",
                " -W    checkWrite -- check read after write",
                " -x    singleXferAttempt -- do not retry transfer if incomplete",
                " -X N  reorderTasksRandomSeed -- random seed for -Z option",
                " -Y    fsyncPerWrite -- perform fsync/msync after each POSIX/MMAP write",
                " -z    randomOffset -- access is to random, not sequential, offsets within a file",
                " -Z    reorderTasksRandom -- changes task ordering to random ordering for readback",
                " -O    summaryFile=FILE -- store result data into this file",
                " -O    summaryFormat=[default,JSON,CSV] -- use the format for outputing the summary",
                " ",
                "         NOTE: S is a string, N is an integer number.",
                " ",
                ""
        };
        int i = 0;

        fprintf(out_logfile, "Usage: %s [OPTIONS]\n\n", *argv);
        for (i = 0; strlen(opts[i]) > 0; i++)
                fprintf(out_logfile, "%s\n", opts[i]);

        return;
}

/*
 * Distribute IOR_HINTs to all tasks' environments.
 */
void DistributeHints(void)
{
        char hint[MAX_HINTS][MAX_STR], fullHint[MAX_STR], hintVariable[MAX_STR];
        int hintCount = 0, i;

        if (rank == 0) {
                for (i = 0; environ[i] != NULL; i++) {
                        if (strncmp(environ[i], "IOR_HINT", strlen("IOR_HINT"))
                            == 0) {
                                hintCount++;
                                if (hintCount == MAX_HINTS) {
                                        WARN("exceeded max hints; reset MAX_HINTS and recompile");
                                        hintCount = MAX_HINTS;
                                        break;
                                }
                                /* assume no IOR_HINT is greater than MAX_STR in length */
                                strncpy(hint[hintCount - 1], environ[i],
                                        MAX_STR - 1);
                        }
                }
        }

        MPI_CHECK(MPI_Bcast(&hintCount, sizeof(hintCount), MPI_BYTE,
                            0, MPI_COMM_WORLD), "cannot broadcast hints");
        for (i = 0; i < hintCount; i++) {
                MPI_CHECK(MPI_Bcast(&hint[i], MAX_STR, MPI_BYTE,
                                    0, MPI_COMM_WORLD),
                          "cannot broadcast hints");
                strcpy(fullHint, hint[i]);
                strcpy(hintVariable, strtok(fullHint, "="));
                if (getenv(hintVariable) == NULL) {
                        /* doesn't exist in this task's environment; better set it */
                        if (putenv(hint[i]) != 0)
                                WARN("cannot set environment variable");
                }
        }
}

/*
 * Fill buffer, which is transfer size bytes long, with known 8-byte long long
 * int values.  In even-numbered 8-byte long long ints, store MPI task in high
 * bits and timestamp signature in low bits.  In odd-numbered 8-byte long long
 * ints, store transfer offset.  If storeFileOffset option is used, the file
 * (not transfer) offset is stored instead.
 */

static void
FillIncompressibleBuffer(void* buffer, IOR_param_t * test)

{
        size_t i;
        unsigned long long hi, lo;
        unsigned long long *buf = (unsigned long long *)buffer;

        for (i = 0; i < test->transferSize / sizeof(unsigned long long); i++) {
                hi = ((unsigned long long) rand_r(&test->incompressibleSeed) << 32);
                lo = (unsigned long long) rand_r(&test->incompressibleSeed);
                buf[i] = hi | lo;
        }

}

unsigned int reseed_incompressible_prng = TRUE;

static void
FillBuffer(void *buffer,
           IOR_param_t * test, unsigned long long offset, int fillrank)
{
        size_t i;
        unsigned long long hi, lo;
        unsigned long long *buf = (unsigned long long *)buffer;

        if(test->dataPacketType == incompressible ) { /* Make for some non compressable buffers with randomish data */

                /* In order for write checks to work, we have to restart the psuedo random sequence */
                if(reseed_incompressible_prng == TRUE) {
                        test->incompressibleSeed = test->setTimeStampSignature + rank; /* We copied seed into timestampSignature at initialization, also add the rank to add randomness between processes */
                        reseed_incompressible_prng = FALSE;
                }
                FillIncompressibleBuffer(buffer, test);
        }

        else {
                hi = ((unsigned long long)fillrank) << 32;
                lo = (unsigned long long)test->timeStampSignatureValue;
                for (i = 0; i < test->transferSize / sizeof(unsigned long long); i++) {
                        if ((i % 2) == 0) {
                                /* evens contain MPI rank and time in seconds */
                                buf[i] = hi | lo;
                        } else {
                                /* odds contain offset */
                                buf[i] = offset + (i * sizeof(unsigned long long));
                        }
                }
        }
}

/*
 * Return string describing machine name and type.
 */
void GetPlatformName(char *platformName)
{
        char nodeName[MAX_STR], *p, *start, sysName[MAX_STR];
        struct utsname name;

        if (uname(&name) != 0) {
                EWARN("cannot get platform name");
                sprintf(sysName, "%s", "Unknown");
                sprintf(nodeName, "%s", "Unknown");
        } else {
                sprintf(sysName, "%s", name.sysname);
                sprintf(nodeName, "%s", name.nodename);
        }

        start = nodeName;
        if (strlen(nodeName) == 0) {
                p = start;
        } else {
                /* point to one character back from '\0' */
                p = start + strlen(nodeName) - 1;
        }
        /*
         * to cut off trailing node number, search backwards
         * for the first non-numeric character
         */
        while (p != start) {
                if (*p < '0' || *p > '9') {
                        *(p + 1) = '\0';
                        break;
                } else {
                        p--;
                }
        }

        sprintf(platformName, "%s(%s)", nodeName, sysName);
}



/*
 * Parse file name.
 */
static char **ParseFileName(char *name, int *count)
{
        char **fileNames, *tmp, *token;
        char delimiterString[3] = { FILENAME_DELIMITER, '\n', '\0' };
        int i = 0;

        *count = 0;
        tmp = name;

        /* pass one */
        /* if something there, count the first item */
        if (*tmp != '\0') {
                (*count)++;
        }
        /* count the rest of the filenames */
        while (*tmp != '\0') {
                if (*tmp == FILENAME_DELIMITER) {
                        (*count)++;
                }
                tmp++;
        }

        fileNames = (char **)malloc((*count) * sizeof(char **));
        if (fileNames == NULL)
                ERR("out of memory");

        /* pass two */
        token = strtok(name, delimiterString);
        while (token != NULL) {
                fileNames[i] = token;
                token = strtok(NULL, delimiterString);
                i++;
        }
        return (fileNames);
}


/*
 * Return test file name to access.
 * for single shared file, fileNames[0] is returned in testFileName
 */
void GetTestFileName(char *testFileName, IOR_param_t * test)
{
        char **fileNames;
        char   initialTestFileName[MAX_PATHLEN];
        char   testFileNameRoot[MAX_STR];
        char   tmpString[MAX_STR];
        int count;

        /* parse filename for multiple file systems */
        strcpy(initialTestFileName, test->testFileName);
        fileNames = ParseFileName(initialTestFileName, &count);
        if (count > 1 && test->uniqueDir == TRUE)
                ERR("cannot use multiple file names with unique directories");
        if (test->filePerProc) {
                strcpy(testFileNameRoot,
                       fileNames[((rank +
                                   rankOffset) % test->numTasks) % count]);
        } else {
                strcpy(testFileNameRoot, fileNames[0]);
        }

        /* give unique name if using multiple files */
        if (test->filePerProc) {
                /*
                 * prepend rank subdirectory before filename
                 * e.g., /dir/file => /dir/<rank>/file
                 */
                if (test->uniqueDir == TRUE) {
                        strcpy(testFileNameRoot,
                               PrependDir(test, testFileNameRoot));
                }
                sprintf(testFileName, "%s.%08d", testFileNameRoot,
                        (rank + rankOffset) % test->numTasks);
        } else {
                strcpy(testFileName, testFileNameRoot);
        }

        /* add suffix for multiple files */
        if (test->repCounter > -1) {
                sprintf(tmpString, ".%d", test->repCounter);
                strcat(testFileName, tmpString);
        }
        free (fileNames);
}

/*
 * From absolute directory, insert rank as subdirectory.  Allows each task
 * to write to its own directory.  E.g., /dir/file => /dir/<rank>/file.
 */
static char *PrependDir(IOR_param_t * test, char *rootDir)
{
        char *dir;
        char fname[MAX_STR + 1];
        char *p;
        int i;

        dir = (char *)malloc(MAX_STR + 1);
        if (dir == NULL)
                ERR("out of memory");

        /* get dir name */
        strcpy(dir, rootDir);
        i = strlen(dir) - 1;
        while (i > 0) {
                if (dir[i] == '\0' || dir[i] == '/') {
                        dir[i] = '/';
                        dir[i + 1] = '\0';
                        break;
                }
                i--;
        }

        /* get file name */
        strcpy(fname, rootDir);
        p = fname;
        while (i > 0) {
                if (fname[i] == '\0' || fname[i] == '/') {
                        p = fname + (i + 1);
                        break;
                }
                i--;
        }

        /* create directory with rank as subdirectory */
        sprintf(dir, "%s%d", dir, (rank + rankOffset) % test->numTasks);

        /* dir doesn't exist, so create */
        if (access(dir, F_OK) != 0) {
                if (mkdir(dir, S_IRWXU) < 0) {
                        ERR("cannot create directory");
                }

                /* check if correct permissions */
        } else if (access(dir, R_OK) != 0 || access(dir, W_OK) != 0 ||
                   access(dir, X_OK) != 0) {
                ERR("invalid directory permissions");
        }

        /* concatenate dir and file names */
        strcat(dir, "/");
        strcat(dir, p);

        return dir;
}

/******************************************************************************/
/*
 * Reduce test results, and show if verbose set.
 */

static void ReduceIterResults(IOR_test_t *test, double **timer, int rep,
                              int access)
{
  double reduced[12] = { 0 };
  double diff[6];
  double *diff_subset;
  double totalTime;
  double bw;
  int i;
  MPI_Op op;

  assert(access == WRITE || access == READ);

        /* Find the minimum start time of the even numbered timers, and the
           maximum finish time for the odd numbered timers */
        for (i = 0; i < 12; i++) {
                op = i % 2 ? MPI_MAX : MPI_MIN;
                MPI_CHECK(MPI_Reduce(&timer[i][rep], &reduced[i], 1, MPI_DOUBLE,
                                     op, 0, testComm), "MPI_Reduce()");
        }

        if (rank != 0) {
    /* Only rank 0 tallies and prints the results. */
    return;
  }

  /* Calculate elapsed times and throughput numbers */
  for (i = 0; i < 6; i++) {
    diff[i] = reduced[2 * i + 1] - reduced[2 * i];
  }
  if (access == WRITE) {
    totalTime = reduced[5] - reduced[0];
    test->results->writeTime[rep] = totalTime;
    diff_subset = &diff[0];
  } else { /* READ */
    totalTime = reduced[11] - reduced[6];
    test->results->readTime[rep] = totalTime;
    diff_subset = &diff[3];
  }

        if (verbose < VERBOSE_0) {
    return;
  }

  bw = (double)test->results->aggFileSizeForBW[rep] / totalTime;

  PrintReducedResult(test, access, bw, diff_subset, totalTime, rep);
}

/*
 * Check for file(s), then remove all files if file-per-proc, else single file.
 *
 */
static void RemoveFile(char *testFileName, int filePerProc, IOR_param_t * test)
{
        int tmpRankOffset = 0;
        if (filePerProc) {
                /* in random tasks, delete own file */
                if (test->reorderTasksRandom == TRUE) {
                        tmpRankOffset = rankOffset;
                        rankOffset = 0;
                        GetTestFileName(testFileName, test);
                }
                if (backend->access(testFileName, F_OK, test) == 0) {
                        backend->delete(testFileName, test);
                }
                if (test->reorderTasksRandom == TRUE) {
                        rankOffset = tmpRankOffset;
                        GetTestFileName(testFileName, test);
                }
        } else {
                if ((rank == 0) && (backend->access(testFileName, F_OK, test) == 0)) {
                        backend->delete(testFileName, test);
                }
        }
}

/*
 * Setup tests by parsing commandline and creating test script.
 * Perform a sanity-check on the configured parameters.
 */
static IOR_test_t *SetupTests(int argc, char **argv)
{
        IOR_test_t *tests, *testsHead;

        /* count the tasks per node */
        tasksPerNode = CountTasksPerNode(mpi_comm_world);

        testsHead = tests = ParseCommandLine(argc, argv);
        /*
         * Since there is no guarantee that anyone other than
         * task 0 has the environment settings for the hints, pass
         * the hint=value pair to everyone else in mpi_comm_world
         */
        DistributeHints();

        /* check validity of tests and create test queue */
        while (tests != NULL) {
                ValidateTests(&tests->params);
                tests = tests->next;
        }

        init_clock();

        /* seed random number generator */
        SeedRandGen(mpi_comm_world);

        return (testsHead);
}

/*
 * Setup transfer buffers, creating and filling as needed.
 */
static void XferBuffersSetup(IOR_io_buffers* ioBuffers, IOR_param_t* test,
                             int pretendRank)
{
        ioBuffers->buffer = aligned_buffer_alloc(test->transferSize);

        if (test->checkWrite || test->checkRead) {
                ioBuffers->checkBuffer = aligned_buffer_alloc(test->transferSize);
        }
        if (test->checkRead || test->checkWrite) {
                ioBuffers->readCheckBuffer = aligned_buffer_alloc(test->transferSize);
        }

        return;
}

/*
 * Free transfer buffers.
 */
static void XferBuffersFree(IOR_io_buffers* ioBuffers, IOR_param_t* test)

{
        aligned_buffer_free(ioBuffers->buffer);

        if (test->checkWrite || test->checkRead) {
                aligned_buffer_free(ioBuffers->checkBuffer);
        }
        if (test->checkRead) {
                aligned_buffer_free(ioBuffers->readCheckBuffer);
        }

        return;
}



/*
 * malloc a buffer, touching every page in an attempt to defeat lazy allocation.
 */
static void *malloc_and_touch(size_t size)
{
        size_t page_size;
        char *buf;
        char *ptr;

        if (size == 0)
                return NULL;

        page_size = sysconf(_SC_PAGESIZE);

        buf = (char *)malloc(size);
        if (buf == NULL)
                return NULL;

        for (ptr = buf; ptr < buf+size; ptr += page_size) {
                *ptr = (char)1;
        }

        return (void *)buf;
}

static void file_hits_histogram(IOR_param_t *params)
{
        int *rankoffs = NULL;
        int *filecont = NULL;
        int *filehits = NULL;
        int ifile;
        int jfile;

        if (rank == 0) {
                rankoffs = (int *)malloc(params->numTasks * sizeof(int));
                filecont = (int *)malloc(params->numTasks * sizeof(int));
                filehits = (int *)malloc(params->numTasks * sizeof(int));
        }

        MPI_CHECK(MPI_Gather(&rankOffset, 1, MPI_INT, rankoffs,
                             1, MPI_INT, 0, mpi_comm_world),
                  "MPI_Gather error");

        if (rank != 0)
                return;

        memset((void *)filecont, 0, params->numTasks * sizeof(int));
        for (ifile = 0; ifile < params->numTasks; ifile++) {
                filecont[(ifile + rankoffs[ifile]) % params->numTasks]++;
        }
        memset((void *)filehits, 0, params->numTasks * sizeof(int));
        for (ifile = 0; ifile < params->numTasks; ifile++)
                for (jfile = 0; jfile < params->numTasks; jfile++) {
                        if (ifile == filecont[jfile])
                                filehits[ifile]++;
                }
        fprintf(out_logfile, "#File Hits Dist:");
        jfile = 0;
        ifile = 0;
        while (jfile < params->numTasks && ifile < params->numTasks) {
                fprintf(out_logfile, " %d", filehits[ifile]);
                jfile += filehits[ifile], ifile++;
        }
        fprintf(out_logfile, "\n");
        free(rankoffs);
        free(filecont);
        free(filehits);
}


int test_time_elapsed(IOR_param_t *params, double startTime)
{
        double endTime;

        if (params->maxTimeDuration == 0)
                return 0;

        endTime = startTime + (params->maxTimeDuration * 60);

        return GetTimeStamp() >= endTime;
}

/*
 * hog some memory as a rough simulation of a real application's memory use
 */
static void *HogMemory(IOR_param_t *params)
{
        size_t size;
        void *buf;

        if (params->memoryPerTask != 0) {
                size = params->memoryPerTask;
        } else if (params->memoryPerNode != 0) {
                if (verbose >= VERBOSE_3)
                        fprintf(out_logfile, "This node hogging %ld bytes of memory\n",
                                params->memoryPerNode);
                size = params->memoryPerNode / params->tasksPerNode;
        } else {
                return NULL;
        }

        if (verbose >= VERBOSE_3)
                fprintf(out_logfile, "This task hogging %ld bytes of memory\n", size);

        buf = malloc_and_touch(size);
        if (buf == NULL)
                ERR("malloc of simulated applciation buffer failed");

        return buf;
}

/*
 * Using the test parameters, run iteration(s) of single test.
 */
static void TestIoSys(IOR_test_t *test)
{
        IOR_param_t *params = &test->params;
        IOR_results_t *results = test->results;
        char testFileName[MAX_STR];
        double *timer[12];
        double startTime;
        int pretendRank;
        int i, rep;
        void *fd;
        MPI_Group orig_group, new_group;
        int range[3];
        IOR_offset_t dataMoved; /* for data rate calculation */
        void *hog_buf;
        IOR_io_buffers ioBuffers;

        /* set up communicator for test */
        if (params->numTasks > numTasksWorld) {
                if (rank == 0) {
                        fprintf(out_logfile,
                                "WARNING: More tasks requested (%d) than available (%d),",
                                params->numTasks, numTasksWorld);
                        fprintf(out_logfile, "         running on %d tasks.\n",
                                numTasksWorld);
                }
                params->numTasks = numTasksWorld;
        }
        MPI_CHECK(MPI_Comm_group(mpi_comm_world, &orig_group),
                  "MPI_Comm_group() error");
        range[0] = 0;                     /* first rank */
        range[1] = params->numTasks - 1;  /* last rank */
        range[2] = 1;                     /* stride */
        MPI_CHECK(MPI_Group_range_incl(orig_group, 1, &range, &new_group),
                  "MPI_Group_range_incl() error");
        MPI_CHECK(MPI_Comm_create(mpi_comm_world, new_group, &testComm),
                  "MPI_Comm_create() error");
        MPI_CHECK(MPI_Group_free(&orig_group), "MPI_Group_Free() error");
        MPI_CHECK(MPI_Group_free(&new_group), "MPI_Group_Free() error");
        params->testComm = testComm;
        if (testComm == MPI_COMM_NULL) {
                /* tasks not in the group do not participate in this test */
                MPI_CHECK(MPI_Barrier(mpi_comm_world), "barrier error");
                return;
        }
        if (rank == 0 && verbose >= VERBOSE_1) {
                fprintf(out_logfile, "Participating tasks: %d\n", params->numTasks);
                fflush(out_logfile);
        }
        if (rank == 0 && params->reorderTasks == TRUE && verbose >= VERBOSE_1) {
                fprintf(out_logfile,
                        "Using reorderTasks '-C' (expecting block, not cyclic, task assignment)\n");
                fflush(out_logfile);
        }
        params->tasksPerNode = CountTasksPerNode(testComm);

        /* setup timers */
        for (i = 0; i < 12; i++) {
                timer[i] = (double *)malloc(params->repetitions * sizeof(double));
                if (timer[i] == NULL)
                        ERR("malloc failed");
        }

        /* bind I/O calls to specific API */
        AioriBind(params->api, params);

        /* show test setup */
        if (rank == 0 && verbose >= VERBOSE_0)
                ShowSetup(params);

        hog_buf = HogMemory(params);

        pretendRank = (rank + rankOffset) % params->numTasks;

        /* IO Buffer Setup */

        if (params->setTimeStampSignature) { // initialize the buffer properly
                params->timeStampSignatureValue = (unsigned int)params->setTimeStampSignature;
        }
        XferBuffersSetup(&ioBuffers, params, pretendRank);
        reseed_incompressible_prng = TRUE; // reset pseudo random generator, necessary to guarantee the next call to FillBuffer produces the same value as it is right now

        /* Initial time stamp */
        startTime = GetTimeStamp();

        /* loop over test iterations */
        for (rep = 0; rep < params->repetitions; rep++) {
                PrintRepeatStart();
                /* Get iteration start time in seconds in task 0 and broadcast to
                   all tasks */
                if (rank == 0) {
                        if (! params->setTimeStampSignature) {
                                time_t currentTime;
                                if ((currentTime = time(NULL)) == -1) {
                                        ERR("cannot get current time");
                                }
                                params->timeStampSignatureValue =
                                        (unsigned int)currentTime;
                                if (verbose >= VERBOSE_2) {
                                        fprintf(out_logfile,
                                                "Using Time Stamp %u (0x%x) for Data Signature\n",
                                                params->timeStampSignatureValue,
                                                params->timeStampSignatureValue);
                                }
                        }
                        if (rep == 0 && verbose >= VERBOSE_0) {
                                PrintTableHeader();
                        }
                }
                MPI_CHECK(MPI_Bcast
                          (&params->timeStampSignatureValue, 1, MPI_UNSIGNED, 0,
                           testComm), "cannot broadcast start time value");

                FillBuffer(ioBuffers.buffer, params, 0, pretendRank);
                /* use repetition count for number of multiple files */
                if (params->multiFile)
                        params->repCounter = rep;

                /*
                 * write the file(s), getting timing between I/O calls
                 */

                if (params->writeFile && !test_time_elapsed(params, startTime)) {
                        GetTestFileName(testFileName, params);
                        if (verbose >= VERBOSE_3) {
                                fprintf(out_logfile, "task %d writing %s\n", rank,
                                        testFileName);
                        }
                        DelaySecs(params->interTestDelay);
                        if (params->useExistingTestFile == FALSE) {
                                RemoveFile(testFileName, params->filePerProc,
                                           params);
                        }
                        MPI_CHECK(MPI_Barrier(testComm), "barrier error");
                        params->open = WRITE;
                        timer[0][rep] = GetTimeStamp();
                        fd = backend->create(testFileName, params);
                        timer[1][rep] = GetTimeStamp();
                        if (params->intraTestBarriers)
                                MPI_CHECK(MPI_Barrier(testComm),
                                          "barrier error");
                        if (rank == 0 && verbose >= VERBOSE_1) {
                                fprintf(out_logfile,
                                        "Commencing write performance test: %s",
                                        CurrentTimeString());
                        }
                        timer[2][rep] = GetTimeStamp();
                        dataMoved = WriteOrRead(params, results, fd, WRITE, &ioBuffers);
                        if (params->verbose >= VERBOSE_4) {
                          fprintf(out_logfile, "* data moved = %llu\n", dataMoved);
                          fflush(out_logfile);
                        }
                        timer[3][rep] = GetTimeStamp();
                        if (params->intraTestBarriers)
                                MPI_CHECK(MPI_Barrier(testComm),
                                          "barrier error");
                        timer[4][rep] = GetTimeStamp();
                        backend->close(fd, params);

                        timer[5][rep] = GetTimeStamp();
                        MPI_CHECK(MPI_Barrier(testComm), "barrier error");

                        /* get the size of the file just written */
                        results->aggFileSizeFromStat[rep] =
                                backend->get_file_size(params, testComm, testFileName);

                        /* check if stat() of file doesn't equal expected file size,
                           use actual amount of byte moved */
                        CheckFileSize(test, dataMoved, rep);

                        if (verbose >= VERBOSE_3)
                                WriteTimes(params, timer, rep, WRITE);
                        ReduceIterResults(test, timer, rep, WRITE);
                        if (params->outlierThreshold) {
                                CheckForOutliers(params, timer, rep, WRITE);
                        }
                }

                /*
                 * perform a check of data, reading back data and comparing
                 * against what was expected to be written
                 */
                if (params->checkWrite && !test_time_elapsed(params, startTime)) {
                        MPI_CHECK(MPI_Barrier(testComm), "barrier error");
                        if (rank == 0 && verbose >= VERBOSE_1) {
                                fprintf(out_logfile,
                                        "Verifying contents of the file(s) just written.\n");
                                fprintf(out_logfile, "%s\n", CurrentTimeString());
                        }
                        if (params->reorderTasks) {
                                /* move two nodes away from writing node */
                                rankOffset =
                                        (2 * params->tasksPerNode) % params->numTasks;
                        }

                        // update the check buffer
                        FillBuffer(ioBuffers.readCheckBuffer, params, 0, (rank + rankOffset) % params->numTasks);

                        reseed_incompressible_prng = TRUE; /* Re-Seed the PRNG to get same sequence back, if random */

                        GetTestFileName(testFileName, params);
                        params->open = WRITECHECK;
                        fd = backend->open(testFileName, params);
                        dataMoved = WriteOrRead(params, results, fd, WRITECHECK, &ioBuffers);
                        backend->close(fd, params);
                        rankOffset = 0;
                }
                /*
                 * read the file(s), getting timing between I/O calls
                 */
                if ((params->readFile || params->checkRead ) && !test_time_elapsed(params, startTime)) {
                        int operation_flag = READ;
                        if ( params->checkRead ){
                          // actually read and then compare the buffer
                          operation_flag = READCHECK;
                        }
                        /* Get rankOffset [file offset] for this process to read, based on -C,-Z,-Q,-X options */
                        /* Constant process offset reading */
                        if (params->reorderTasks) {
                                /* move taskPerNodeOffset nodes[1==default] away from writing node */
                                rankOffset =
                                        (params->taskPerNodeOffset *
                                         params->tasksPerNode) % params->numTasks;
                        }
                        /* random process offset reading */
                        if (params->reorderTasksRandom) {
                                /* this should not intefere with randomOffset within a file because GetOffsetArrayRandom */
                                /* seeds every random() call  */
                                int nodeoffset;
                                unsigned int iseed0;
                                nodeoffset = params->taskPerNodeOffset;
                                nodeoffset = (nodeoffset < params->nodes) ? nodeoffset : params->nodes - 1;
                                if (params->reorderTasksRandomSeed < 0)
                                        iseed0 = -1 * params->reorderTasksRandomSeed + rep;
                                else
                                        iseed0 = params->reorderTasksRandomSeed;
                                srand(rank + iseed0);
                                {
                                        rankOffset = rand() % params->numTasks;
                                }
                                while (rankOffset <
                                       (nodeoffset * params->tasksPerNode)) {
                                        rankOffset = rand() % params->numTasks;
                                }
                                /* Get more detailed stats if requested by verbose level */
                                if (verbose >= VERBOSE_2) {
                                        file_hits_histogram(params);
                                }
                        }
                        if(operation_flag == READCHECK){
                            FillBuffer(ioBuffers.readCheckBuffer, params, 0, (rank + rankOffset) % params->numTasks);
                        }

                        /* Using globally passed rankOffset, following function generates testFileName to read */
                        GetTestFileName(testFileName, params);

                        if (verbose >= VERBOSE_3) {
                                fprintf(out_logfile, "task %d reading %s\n", rank,
                                        testFileName);
                        }
                        DelaySecs(params->interTestDelay);
                        MPI_CHECK(MPI_Barrier(testComm), "barrier error");
                        params->open = READ;
                        timer[6][rep] = GetTimeStamp();
                        fd = backend->open(testFileName, params);
                        timer[7][rep] = GetTimeStamp();
                        if (params->intraTestBarriers)
                                MPI_CHECK(MPI_Barrier(testComm),
                                          "barrier error");
                        if (rank == 0 && verbose >= VERBOSE_1) {
                                fprintf(out_logfile,
                                        "Commencing read performance test: %s",
                                        CurrentTimeString());
                        }
                        timer[8][rep] = GetTimeStamp();
                        dataMoved = WriteOrRead(params, results, fd, operation_flag, &ioBuffers);
                        timer[9][rep] = GetTimeStamp();
                        if (params->intraTestBarriers)
                                MPI_CHECK(MPI_Barrier(testComm),
                                          "barrier error");
                        timer[10][rep] = GetTimeStamp();
                        backend->close(fd, params);
                        timer[11][rep] = GetTimeStamp();

                        /* get the size of the file just read */
                        results->aggFileSizeFromStat[rep] =
                                backend->get_file_size(params, testComm,
                                                       testFileName);

                        /* check if stat() of file doesn't equal expected file size,
                           use actual amount of byte moved */
                        CheckFileSize(test, dataMoved, rep);

                        if (verbose >= VERBOSE_3)
                                WriteTimes(params, timer, rep, READ);
                        ReduceIterResults(test, timer, rep, READ);
                        if (params->outlierThreshold) {
                                CheckForOutliers(params, timer, rep, READ);
                        }
                }

                if (!params->keepFile
                    && !(params->errorFound && params->keepFileWithError)) {
                        double start, finish;
                        start = GetTimeStamp();
                        MPI_CHECK(MPI_Barrier(testComm), "barrier error");
                        RemoveFile(testFileName, params->filePerProc, params);
                        MPI_CHECK(MPI_Barrier(testComm), "barrier error");
                        finish = GetTimeStamp();
                        PrintRemoveTiming(start, finish, rep);
                } else {
                        MPI_CHECK(MPI_Barrier(testComm), "barrier error");
                }
                params->errorFound = FALSE;
                rankOffset = 0;

                PrintRepeatEnd();
        }

        MPI_CHECK(MPI_Comm_free(&testComm), "MPI_Comm_free() error");

        if (params->summary_every_test) {
                PrintLongSummaryHeader();
                PrintLongSummaryOneTest(test);
        } else {
                PrintShortSummary(test);
        }

        XferBuffersFree(&ioBuffers, params);

        if (hog_buf != NULL)
                free(hog_buf);
        for (i = 0; i < 12; i++) {
                free(timer[i]);
        }

        /* Sync with the tasks that did not participate in this test */
        MPI_CHECK(MPI_Barrier(mpi_comm_world), "barrier error");

}

/*
 * Determine if valid tests from parameters.
 */
static void ValidateTests(IOR_param_t * test)
{
        IOR_param_t defaults;
        init_IOR_Param_t(&defaults);

        /* get the version of the tests */
        AioriBind(test->api, test);
        backend->set_version(test);

        if (test->repetitions <= 0)
                WARN_RESET("too few test repetitions",
                           test, &defaults, repetitions);
        if (test->numTasks <= 0)
                ERR("too few tasks for testing");
        if (test->interTestDelay < 0)
                WARN_RESET("inter-test delay must be nonnegative value",
                           test, &defaults, interTestDelay);
        if (test->readFile != TRUE && test->writeFile != TRUE
            && test->checkRead != TRUE && test->checkWrite != TRUE)
                ERR("test must write, read, or check read/write file");
        if(! test->setTimeStampSignature && test->writeFile != TRUE && test->checkRead == TRUE)
                ERR("using readCheck only requires to write a timeStampSignature -- use -G");
        if (test->segmentCount < 0)
                ERR("segment count must be positive value");
        if ((test->blockSize % sizeof(IOR_size_t)) != 0)
                ERR("block size must be a multiple of access size");
        if (test->blockSize < 0)
                ERR("block size must be non-negative integer");
        if ((test->transferSize % sizeof(IOR_size_t)) != 0)
                ERR("transfer size must be a multiple of access size");
        if (test->setAlignment < 0)
                ERR("alignment must be non-negative integer");
        if (test->transferSize < 0)
                ERR("transfer size must be non-negative integer");
        if (test->transferSize == 0) {
                ERR("test will not complete with zero transfer size");
        } else {
                if ((test->blockSize % test->transferSize) != 0)
                        ERR("block size must be a multiple of transfer size");
        }
        if (test->blockSize < test->transferSize)
                ERR("block size must not be smaller than transfer size");

        /* specific APIs */
        if ((strcasecmp(test->api, "MPIIO") == 0)
            && (test->blockSize < sizeof(IOR_size_t)
                || test->transferSize < sizeof(IOR_size_t)))
                ERR("block/transfer size may not be smaller than IOR_size_t for MPIIO");
        if ((strcasecmp(test->api, "HDF5") == 0)
            && (test->blockSize < sizeof(IOR_size_t)
                || test->transferSize < sizeof(IOR_size_t)))
                ERR("block/transfer size may not be smaller than IOR_size_t for HDF5");
        if ((strcasecmp(test->api, "NCMPI") == 0)
            && (test->blockSize < sizeof(IOR_size_t)
                || test->transferSize < sizeof(IOR_size_t)))
                ERR("block/transfer size may not be smaller than IOR_size_t for NCMPI");
        if ((test->useFileView == TRUE)
            && (sizeof(MPI_Aint) < 8)   /* used for 64-bit datatypes */
            &&((test->numTasks * test->blockSize) >
               (2 * (IOR_offset_t) GIBIBYTE)))
                ERR("segment size must be < 2GiB");
        if ((strcasecmp(test->api, "POSIX") != 0) && test->singleXferAttempt)
                WARN_RESET("retry only available in POSIX",
                           test, &defaults, singleXferAttempt);
<<<<<<< HEAD
        if (((strcasecmp(test->api, "POSIX") != 0)
            && (strcasecmp(test->api, "MPIIO") != 0)
            && (strcasecmp(test->api, "HDFS") != 0)) && test->fsync)
                WARN_RESET("fsync() not supported in selected backend",
=======
        if ((strcasecmp(test->api, "POSIX") != 0) &&
            (strcasecmp(test->api, "MMAP") != 0) &&
            (strcasecmp(test->api, "MPIIO") != 0)
            && test->fsync)
                WARN_RESET("fsync() only available in POSIX/MMAP",
>>>>>>> 831a5ef8
                           test, &defaults, fsync);
        if ((strcasecmp(test->api, "MPIIO") != 0) && test->preallocate)
                WARN_RESET("preallocation only available in MPIIO",
                           test, &defaults, preallocate);
        if ((strcasecmp(test->api, "MPIIO") != 0) && test->useFileView)
                WARN_RESET("file view only available in MPIIO",
                           test, &defaults, useFileView);
        if ((strcasecmp(test->api, "MPIIO") != 0) && test->useSharedFilePointer)
                WARN_RESET("shared file pointer only available in MPIIO",
                           test, &defaults, useSharedFilePointer);
        if ((strcasecmp(test->api, "MPIIO") == 0) && test->useSharedFilePointer)
                WARN_RESET("shared file pointer not implemented",
                           test, &defaults, useSharedFilePointer);
        if ((strcasecmp(test->api, "MPIIO") != 0) && test->useStridedDatatype)
                WARN_RESET("strided datatype only available in MPIIO",
                           test, &defaults, useStridedDatatype);
        if ((strcasecmp(test->api, "MPIIO") == 0) && test->useStridedDatatype)
                WARN_RESET("strided datatype not implemented",
                           test, &defaults, useStridedDatatype);
        if ((strcasecmp(test->api, "MPIIO") == 0)
            && test->useStridedDatatype && (test->blockSize < sizeof(IOR_size_t)
                                            || test->transferSize <
                                            sizeof(IOR_size_t)))
                ERR("need larger file size for strided datatype in MPIIO");
        if ((strcasecmp(test->api, "POSIX") == 0) && test->showHints)
                WARN_RESET("hints not available in POSIX",
                           test, &defaults, showHints);
        if ((strcasecmp(test->api, "POSIX") == 0) && test->collective)
                WARN_RESET("collective not available in POSIX",
                           test, &defaults, collective);
        if ((strcasecmp(test->api, "MMAP") == 0) && test->fsyncPerWrite
            && (test->transferSize & (sysconf(_SC_PAGESIZE) - 1)))
                ERR("transfer size must be aligned with PAGESIZE for MMAP with fsyncPerWrite");

        /* parameter consitency */
        if (test->reorderTasks == TRUE && test->reorderTasksRandom == TRUE)
                ERR("Both Constant and Random task re-ordering specified. Choose one and resubmit");
        if (test->randomOffset && test->reorderTasksRandom
            && test->filePerProc == FALSE)
                ERR("random offset and random reorder tasks specified with single-shared-file. Choose one and resubmit");
        if (test->randomOffset && test->reorderTasks
            && test->filePerProc == FALSE)
                ERR("random offset and constant reorder tasks specified with single-shared-file. Choose one and resubmit");
        if (test->randomOffset && test->checkRead)
                ERR("random offset not available with read check option (use write check)");
        if (test->randomOffset && test->storeFileOffset)
                ERR("random offset not available with store file offset option)");


        if ((strcasecmp(test->api, "MPIIO") == 0) && test->randomOffset
            && test->collective)
                ERR("random offset not available with collective MPIIO");
        if ((strcasecmp(test->api, "MPIIO") == 0) && test->randomOffset
            && test->useFileView)
                ERR("random offset not available with MPIIO fileviews");
        if ((strcasecmp(test->api, "HDF5") == 0) && test->randomOffset)
                ERR("random offset not available with HDF5");
        if ((strcasecmp(test->api, "NCMPI") == 0) && test->randomOffset)
                ERR("random offset not available with NCMPI");
        if ((strcasecmp(test->api, "HDF5") != 0) && test->individualDataSets)
                WARN_RESET("individual datasets only available in HDF5",
                           test, &defaults, individualDataSets);
        if ((strcasecmp(test->api, "HDF5") == 0) && test->individualDataSets)
                WARN_RESET("individual data sets not implemented",
                           test, &defaults, individualDataSets);
        if ((strcasecmp(test->api, "NCMPI") == 0) && test->filePerProc)
                ERR("file-per-proc not available in current NCMPI");
        if (test->noFill) {
                if (strcasecmp(test->api, "HDF5") != 0) {
                        ERR("'no fill' option only available in HDF5");
                } else {
                        /* check if hdf5 available */
#if defined (H5_VERS_MAJOR) && defined (H5_VERS_MINOR)
                        /* no-fill option not available until hdf5-1.6.x */
#if (H5_VERS_MAJOR > 0 && H5_VERS_MINOR > 5)
                        ;
#else
                        char errorString[MAX_STR];
                        sprintf(errorString,
                                "'no fill' option not available in %s",
                                test->apiVersion);
                        ERR(errorString);
#endif
#else
                        WARN("unable to determine HDF5 version for 'no fill' usage");
#endif
                }
        }
        if (test->useExistingTestFile && test->lustre_set_striping)
                ERR("Lustre stripe options are incompatible with useExistingTestFile");

        /* N:1 and N:N */
        IOR_offset_t  NtoN = test->filePerProc;
        IOR_offset_t  Nto1 = ! NtoN;
        IOR_offset_t  s    = test->segmentCount;
        IOR_offset_t  t    = test->transferSize;
        IOR_offset_t  b    = test->blockSize;

        if (Nto1 && (s != 1) && (b != t)) {
                ERR("N:1 (strided) requires xfer-size == block-size");
        }
}

/**
 * Returns a precomputed array of IOR_offset_t for the inner benchmark loop.
 * They are sequential and the last element is set to -1 as end marker.
 * @param test IOR_param_t for getting transferSize, blocksize and SegmentCount
 * @param pretendRank int pretended Rank for shifting the offsest corectly
 * @return IOR_offset_t
 */
static IOR_offset_t *GetOffsetArraySequential(IOR_param_t * test,
                                              int pretendRank)
{
        IOR_offset_t i, j, k = 0;
        IOR_offset_t offsets;
        IOR_offset_t *offsetArray;

        /* count needed offsets */
        offsets = (test->blockSize / test->transferSize) * test->segmentCount;

        /* setup empty array */
        offsetArray =
                (IOR_offset_t *) malloc((offsets + 1) * sizeof(IOR_offset_t));
        if (offsetArray == NULL)
                ERR("malloc() failed");
        offsetArray[offsets] = -1;      /* set last offset with -1 */

        /* fill with offsets */
        for (i = 0; i < test->segmentCount; i++) {
                for (j = 0; j < (test->blockSize / test->transferSize); j++) {
                        offsetArray[k] = j * test->transferSize;
                        if (test->filePerProc) {
                                offsetArray[k] += i * test->blockSize;
                        } else {
                                offsetArray[k] +=
                                        (i * test->numTasks * test->blockSize)
                                        + (pretendRank * test->blockSize);
                        }
                        k++;
                }
        }

        return (offsetArray);
}

/**
 * Returns a precomputed array of IOR_offset_t for the inner benchmark loop.
 * They get created sequentially and mixed up in the end. The last array element
 * is set to -1 as end marker.
 * It should be noted that as the seeds get synchronised across all processes
 * every process computes the same random order if used with filePerProc.
 * For a shared file all transfers get randomly assigned to ranks. The processes
 * can also have differen't numbers of transfers. This might lead to a bigger
 * diversion in accesse as it dose with filePerProc. This is expected but
 * should be mined.
 * @param test IOR_param_t for getting transferSize, blocksize and SegmentCount
 * @param pretendRank int pretended Rank for shifting the offsest corectly
 * @return IOR_offset_t
 * @return
 */
static IOR_offset_t *GetOffsetArrayRandom(IOR_param_t * test, int pretendRank,
                                          int access)
{
        int seed;
        IOR_offset_t i, value, tmp;
        IOR_offset_t offsets = 0;
        IOR_offset_t offsetCnt = 0;
        IOR_offset_t fileSize;
        IOR_offset_t *offsetArray;

        /* set up seed for random() */
        if (access == WRITE || access == READ) {
                test->randomSeed = seed = random();
        } else {
                seed = test->randomSeed;
        }
        srandom(seed);

        fileSize = test->blockSize * test->segmentCount;
        if (test->filePerProc == FALSE) {
                fileSize *= test->numTasks;
        }

        /* count needed offsets (pass 1) */
        for (i = 0; i < fileSize; i += test->transferSize) {
                if (test->filePerProc == FALSE) {
                        // this counts which process get how many transferes in
                        // a shared file
                        if ((random() % test->numTasks) == pretendRank) {
                                offsets++;
                        }
                } else {
                        offsets++;
                }
        }

        /* setup empty array */
        offsetArray =
                (IOR_offset_t *) malloc((offsets + 1) * sizeof(IOR_offset_t));
        if (offsetArray == NULL)
                ERR("malloc() failed");
        offsetArray[offsets] = -1;      /* set last offset with -1 */

        if (test->filePerProc) {
                /* fill array */
                for (i = 0; i < offsets; i++) {
                        offsetArray[i] = i * test->transferSize;
                }
        } else {
                /* fill with offsets (pass 2) */
                srandom(seed);  /* need same seed  to get same transfers as counted in the beginning*/
                for (i = 0; i < fileSize; i += test->transferSize) {
                        if ((random() % test->numTasks) == pretendRank) {
                                offsetArray[offsetCnt] = i;
                                offsetCnt++;
                        }
                }
        }
        /* reorder array */
        for (i = 0; i < offsets; i++) {
                value = random() % offsets;
                tmp = offsetArray[value];
                offsetArray[value] = offsetArray[i];
                offsetArray[i] = tmp;
        }
        SeedRandGen(test->testComm);    /* synchronize seeds across tasks */

        return (offsetArray);
}

static IOR_offset_t WriteOrReadSingle(IOR_offset_t pairCnt, IOR_offset_t *offsetArray, int pretendRank,
  IOR_offset_t * transferCount, int * errors, IOR_param_t * test, int * fd, IOR_io_buffers* ioBuffers, int access){
  IOR_offset_t amtXferred = 0;
  IOR_offset_t transfer;

  void *buffer = ioBuffers->buffer;
  void *checkBuffer = ioBuffers->checkBuffer;
  void *readCheckBuffer = ioBuffers->readCheckBuffer;

  test->offset = offsetArray[pairCnt];

  transfer = test->transferSize;
  if (access == WRITE) {
          /* fills each transfer with a unique pattern
           * containing the offset into the file */
          if (test->storeFileOffset == TRUE) {
                  FillBuffer(buffer, test, test->offset, pretendRank);
          }
          amtXferred =
                  backend->xfer(access, fd, buffer, transfer, test);
          if (amtXferred != transfer)
                  ERR("cannot write to file");
  } else if (access == READ) {
          amtXferred =
                  backend->xfer(access, fd, buffer, transfer, test);
          if (amtXferred != transfer)
                  ERR("cannot read from file");
  } else if (access == WRITECHECK) {
          memset(checkBuffer, 'a', transfer);

          if (test->storeFileOffset == TRUE) {
                  FillBuffer(readCheckBuffer, test, test->offset, pretendRank);
          }

          amtXferred = backend->xfer(access, fd, checkBuffer, transfer, test);
          if (amtXferred != transfer)
                  ERR("cannot read from file write check");
          (*transferCount)++;
          *errors += CompareBuffers(readCheckBuffer, checkBuffer, transfer,
                                   *transferCount, test,
                                   WRITECHECK);
  } else if (access == READCHECK) {
          amtXferred = backend->xfer(access, fd, buffer, transfer, test);
          if (amtXferred != transfer){
            ERR("cannot read from file");
          }
          if (test->storeFileOffset == TRUE) {
                  FillBuffer(readCheckBuffer, test, test->offset, pretendRank);
          }
          *errors += CompareBuffers(readCheckBuffer, buffer, transfer, *transferCount, test, READCHECK);
  }
  return amtXferred;
}

/*
 * Write or Read data to file(s).  This loops through the strides, writing
 * out the data to each block in transfer sizes, until the remainder left is 0.
 */
static IOR_offset_t WriteOrRead(IOR_param_t * test, IOR_results_t * results, void *fd, int access, IOR_io_buffers* ioBuffers)
{
        int errors = 0;
        IOR_offset_t amtXferred;
        IOR_offset_t transferCount = 0;
        uint64_t pairCnt = 0;
        IOR_offset_t *offsetArray;
        int pretendRank;
        IOR_offset_t dataMoved = 0;     /* for data rate calculation */
        double startForStonewall;
        int hitStonewall;

        /* initialize values */
        pretendRank = (rank + rankOffset) % test->numTasks;

        if (test->randomOffset) {
                offsetArray = GetOffsetArrayRandom(test, pretendRank, access);
        } else {
                offsetArray = GetOffsetArraySequential(test, pretendRank);
        }

        /* check for stonewall */
        startForStonewall = GetTimeStamp();
        hitStonewall = ((test->deadlineForStonewalling != 0)
                        && ((GetTimeStamp() - startForStonewall)
                            > test->deadlineForStonewalling));

        if(access == READ && test->stoneWallingStatusFile[0]){
          test->stoneWallingWearOutIterations = ReadStoneWallingIterations(test->stoneWallingStatusFile);
          if(test->stoneWallingWearOutIterations == -1){
            ERR("Could not read back the stonewalling status from the file!");
          }
        }

        /* loop over offsets to access */
        while ((offsetArray[pairCnt] != -1) && !hitStonewall ) {
                dataMoved += WriteOrReadSingle(pairCnt, offsetArray, pretendRank, & transferCount, & errors, test, fd, ioBuffers, access);
                pairCnt++;

                hitStonewall = ((test->deadlineForStonewalling != 0)
                                && ((GetTimeStamp() - startForStonewall)
                                    > test->deadlineForStonewalling)) || (test->stoneWallingWearOutIterations != 0 && pairCnt == test->stoneWallingWearOutIterations) ;
        }
        if (test->stoneWallingWearOut){
          if (verbose >= VERBOSE_1){
            fprintf(out_logfile, "%d: stonewalling pairs accessed: %lld\n", rank, (long long) pairCnt);
          }
          long long data_moved_ll = (long long) dataMoved;
          long long pairs_accessed_min = 0;
          MPI_CHECK(MPI_Allreduce(& pairCnt, &results->pairs_accessed,
                                  1, MPI_LONG_LONG_INT, MPI_MAX, testComm), "cannot reduce pairs moved");
          double stonewall_runtime = GetTimeStamp() - startForStonewall;
          results->stonewall_time = stonewall_runtime;
          MPI_CHECK(MPI_Reduce(& pairCnt, & pairs_accessed_min,
                                  1, MPI_LONG_LONG_INT, MPI_MIN, 0, testComm), "cannot reduce pairs moved");
          MPI_CHECK(MPI_Reduce(& data_moved_ll, & results->stonewall_min_data_accessed,
                                  1, MPI_LONG_LONG_INT, MPI_MIN, 0, testComm), "cannot reduce pairs moved");
          MPI_CHECK(MPI_Reduce(& data_moved_ll, & results->stonewall_avg_data_accessed,
                                  1, MPI_LONG_LONG_INT, MPI_SUM, 0, testComm), "cannot reduce pairs moved");

          if(rank == 0){
            fprintf(out_logfile, "stonewalling pairs accessed min: %lld max: %zu -- min data: %.1f GiB mean data: %.1f GiB time: %.1fs\n",
             pairs_accessed_min, results->pairs_accessed,
             results->stonewall_min_data_accessed /1024.0 / 1024 / 1024,  results->stonewall_avg_data_accessed / 1024.0 / 1024 / 1024 / test->numTasks , results->stonewall_time);
             results->stonewall_min_data_accessed *= test->numTasks;
          }
          if(pairs_accessed_min == pairCnt){
            results->stonewall_min_data_accessed = 0;
            results->stonewall_avg_data_accessed = 0;
          }
          if(pairCnt != results->pairs_accessed){
            // some work needs still to be done !
            for(; pairCnt < results->pairs_accessed; pairCnt++ ) {
                    dataMoved += WriteOrReadSingle(pairCnt, offsetArray, pretendRank, & transferCount, & errors, test, fd, ioBuffers, access);
            }
          }
        }else{
          results->pairs_accessed = pairCnt;
        }


        totalErrorCount += CountErrors(test, access, errors);

        free(offsetArray);

        if (access == WRITE && test->fsync == TRUE) {
                backend->fsync(fd, test);       /*fsync after all accesses */
        }
        return (dataMoved);
}

/*
 * Write times taken during each iteration of the test.
 */
static void
WriteTimes(IOR_param_t * test, double **timer, int iteration, int writeOrRead)
{
        char accessType[MAX_STR];
        char timerName[MAX_STR];
        int i, start = 0, stop = 0;

        if (writeOrRead == WRITE) {
                start = 0;
                stop = 6;
                strcpy(accessType, "WRITE");
        } else if (writeOrRead == READ) {
                start = 6;
                stop = 12;
                strcpy(accessType, "READ");
        } else {
                ERR("incorrect WRITE/READ option");
        }

        for (i = start; i < stop; i++) {
                switch (i) {
                case 0:
                        strcpy(timerName, "write open start");
                        break;
                case 1:
                        strcpy(timerName, "write open stop");
                        break;
                case 2:
                        strcpy(timerName, "write start");
                        break;
                case 3:
                        strcpy(timerName, "write stop");
                        break;
                case 4:
                        strcpy(timerName, "write close start");
                        break;
                case 5:
                        strcpy(timerName, "write close stop");
                        break;
                case 6:
                        strcpy(timerName, "read open start");
                        break;
                case 7:
                        strcpy(timerName, "read open stop");
                        break;
                case 8:
                        strcpy(timerName, "read start");
                        break;
                case 9:
                        strcpy(timerName, "read stop");
                        break;
                case 10:
                        strcpy(timerName, "read close start");
                        break;
                case 11:
                        strcpy(timerName, "read close stop");
                        break;
                default:
                        strcpy(timerName, "invalid timer");
                        break;
                }
                fprintf(out_logfile, "Test %d: Iter=%d, Task=%d, Time=%f, %s\n",
                        test->id, iteration, (int)rank, timer[i][iteration],
                        timerName);
        }
}<|MERGE_RESOLUTION|>--- conflicted
+++ resolved
@@ -1685,18 +1685,11 @@
         if ((strcasecmp(test->api, "POSIX") != 0) && test->singleXferAttempt)
                 WARN_RESET("retry only available in POSIX",
                            test, &defaults, singleXferAttempt);
-<<<<<<< HEAD
         if (((strcasecmp(test->api, "POSIX") != 0)
             && (strcasecmp(test->api, "MPIIO") != 0)
+            && (strcasecmp(test->api, "MMAP") != 0) &&             
             && (strcasecmp(test->api, "HDFS") != 0)) && test->fsync)
                 WARN_RESET("fsync() not supported in selected backend",
-=======
-        if ((strcasecmp(test->api, "POSIX") != 0) &&
-            (strcasecmp(test->api, "MMAP") != 0) &&
-            (strcasecmp(test->api, "MPIIO") != 0)
-            && test->fsync)
-                WARN_RESET("fsync() only available in POSIX/MMAP",
->>>>>>> 831a5ef8
                            test, &defaults, fsync);
         if ((strcasecmp(test->api, "MPIIO") != 0) && test->preallocate)
                 WARN_RESET("preallocation only available in MPIIO",

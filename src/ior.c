--- conflicted
+++ resolved
@@ -1228,16 +1228,7 @@
                 fflush(out_logfile);
         }
         params->tasksPerNode = CountTasksPerNode(testComm);
-<<<<<<< HEAD
-
-        /* bind I/O calls to specific API */
-        backend = aiori_select(params->api);
-        if (backend == NULL)
-                ERR_SIMPLE("unrecognized I/O API");
-
-=======
         backend = params->backend;
->>>>>>> cdaca2c5
         /* show test setup */
         if (rank == 0 && verbose >= VERBOSE_0)
                 ShowSetup(params);

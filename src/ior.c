--- conflicted
+++ resolved
@@ -904,15 +904,11 @@
                         GetTestFileName(testFileName, test);
                 }
         } else {
-<<<<<<< HEAD
-                if (rank == 0 && backend->access(testFileName, F_OK, test) == 0) {
-=======
                 if ((rank == 0) && (backend->access(testFileName, F_OK, test) == 0)) {
                         if (verbose >= VERBOSE_3) {
                                 fprintf(out_logfile, "task %d removing %s\n", rank,
                                         testFileName);
                         }
->>>>>>> 09215564
                         backend->delete(testFileName, test);
                 }
         }

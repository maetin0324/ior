/* -*- mode: c; c-basic-offset: 8; indent-tabs-mode: nil; -*-
 * vim:expandtab:shiftwidth=8:tabstop=8:
 */
/*
 * Copyright (C) 2018-2020 Intel Corporation
 * See the file COPYRIGHT for a complete copyright notice and license.
 */

/*
 * This file implements the abstract I/O interface for DAOS FS API.
 */

#define _BSD_SOURCE

#ifdef HAVE_CONFIG_H
#include "config.h"
#endif

#include <string.h>
#include <assert.h>
#include <errno.h>
#include <stdio.h>
#include <dirent.h>
#include <sys/types.h>
#include <sys/stat.h>
#include <unistd.h>
#include <fcntl.h>
#include <libgen.h>

#include <mpi.h>
#include <gurt/common.h>
#include <gurt/hash.h>
#include <daos.h>
#include <daos_fs.h>

#include "aiori.h"
#include "utilities.h"
#include "iordef.h"

#if defined(DAOS_API_VERSION_MAJOR) && defined(DAOS_API_VERSION_MINOR)
#define CHECK_DAOS_API_VERSION(major, minor)                            \
        ((DAOS_API_VERSION_MAJOR > (major))                             \
         || (DAOS_API_VERSION_MAJOR == (major) && DAOS_API_VERSION_MINOR >= (minor)))
#else
#define CHECK_DAOS_API_VERSION(major, minor) 0
#endif

static dfs_t *dfs;
static daos_handle_t poh, coh;
static daos_oclass_id_t objectClass;
static daos_oclass_id_t dir_oclass;
static struct d_hash_table *aiori_dfs_hash = NULL;
static int dfs_init_count;

struct aiori_dir_hdl {
        d_list_t	entry;
        dfs_obj_t	*oh;
        char		name[PATH_MAX];
};

enum handleType {
        POOL_HANDLE,
        CONT_HANDLE,
	DFS_HANDLE
};
/**************************** P R O T O T Y P E S *****************************/
static void DFS_Init(aiori_mod_opt_t *);
static void DFS_Finalize(aiori_mod_opt_t *);
static aiori_fd_t *DFS_Create(char *, int, aiori_mod_opt_t *);
static aiori_fd_t *DFS_Open(char *, int, aiori_mod_opt_t *);
static IOR_offset_t DFS_Xfer(int, aiori_fd_t *, IOR_size_t *, IOR_offset_t,
                             IOR_offset_t, aiori_mod_opt_t *);
static void DFS_Close(aiori_fd_t *, aiori_mod_opt_t *);
static void DFS_Delete(char *, aiori_mod_opt_t *);
static char* DFS_GetVersion();
static void DFS_Fsync(aiori_fd_t *, aiori_mod_opt_t *);
static void DFS_Sync(aiori_mod_opt_t *);
static IOR_offset_t DFS_GetFileSize(aiori_mod_opt_t *, char *);
static int DFS_Statfs (const char *, ior_aiori_statfs_t *, aiori_mod_opt_t *);
static int DFS_Stat (const char *, struct stat *, aiori_mod_opt_t *);
static int DFS_Mkdir (const char *, mode_t, aiori_mod_opt_t *);
static int DFS_Rename(const char *, const char *, aiori_mod_opt_t *);
static int DFS_Rmdir (const char *, aiori_mod_opt_t *);
static int DFS_Access (const char *, int, aiori_mod_opt_t *);
static option_help * DFS_options(aiori_mod_opt_t **, aiori_mod_opt_t *);
static void DFS_init_xfer_options(aiori_xfer_hint_t *);
static int DFS_check_params(aiori_mod_opt_t *);

/************************** O P T I O N S *****************************/
typedef struct {
        char	*pool;
        char	*group;
        char	*cont;
	int	chunk_size;
	char	*oclass;
	char	*dir_oclass;
	char	*prefix;
        int	destroy;
} DFS_options_t;

static option_help * DFS_options(aiori_mod_opt_t ** init_backend_options,
                                 aiori_mod_opt_t * init_values){
        DFS_options_t * o = malloc(sizeof(DFS_options_t));

        if (init_values != NULL) {
                memcpy(o, init_values, sizeof(DFS_options_t));
        } else {
                memset(o, 0, sizeof(DFS_options_t));
        }

        *init_backend_options = (aiori_mod_opt_t *) o;

        option_help h [] = {
                {0, "dfs.pool", "Pool label", OPTION_OPTIONAL_ARGUMENT, 's', &o->pool},
                {0, "dfs.group", "DAOS system name", OPTION_OPTIONAL_ARGUMENT, 's', &o->group},
                {0, "dfs.cont", "Container label", OPTION_OPTIONAL_ARGUMENT, 's', &o->cont},
                {0, "dfs.chunk_size", "File chunk size in bytes (e.g.: 8, 4k, 2m, 1g)", OPTION_OPTIONAL_ARGUMENT, 'd', &o->chunk_size},
                {0, "dfs.oclass", "File object class", OPTION_OPTIONAL_ARGUMENT, 's', &o->oclass},
                {0, "dfs.dir_oclass", "Directory object class", OPTION_OPTIONAL_ARGUMENT, 's',
                 &o->dir_oclass},
                {0, "dfs.prefix", "Mount prefix", OPTION_OPTIONAL_ARGUMENT, 's', &o->prefix},
                {0, "dfs.destroy", "Destroy DFS container on finalize", OPTION_FLAG, 'd', &o->destroy},
                LAST_OPTION
        };

        option_help * help = malloc(sizeof(h));
        memcpy(help, h, sizeof(h));
        return help;
}


/************************** D E C L A R A T I O N S ***************************/

ior_aiori_t dfs_aiori = {
        .name		= "DFS",
        .initialize	= DFS_Init,
        .finalize	= DFS_Finalize,
        .create		= DFS_Create,
        .open		= DFS_Open,
        .xfer		= DFS_Xfer,
        .close		= DFS_Close,
        .delete		= DFS_Delete,
        .get_version	= DFS_GetVersion,
        .fsync		= DFS_Fsync,
        .sync		= DFS_Sync,
        .get_file_size	= DFS_GetFileSize,
        .xfer_hints	= DFS_init_xfer_options,
        .statfs		= DFS_Statfs,
        .mkdir		= DFS_Mkdir,
        .rename		= DFS_Rename,
        .rmdir		= DFS_Rmdir,
        .access		= DFS_Access,
        .stat		= DFS_Stat,
        .get_options	= DFS_options,
        .check_params	= DFS_check_params,
        .enable_mdtest	= true,
};

/***************************** F U N C T I O N S ******************************/

/* For DAOS methods. */
#define DCHECK(rc, format, ...)                                         \
do {                                                                    \
        int _rc = (rc);                                                 \
                                                                        \
        if (_rc != 0) {                                                 \
                fprintf(stderr, "ERROR (%s:%d): %d: %d: "               \
                        format"\n", __FILE__, __LINE__, rank, _rc,      \
                        ##__VA_ARGS__);                                 \
                fflush(stderr);                                         \
                goto out;                                               \
        }                                                               \
} while (0)

<<<<<<< HEAD

=======
>>>>>>> a978b827
#define DINFO(level, format, ...)					\
do {                                                                    \
        if (verbose >= level)						\
                printf("[%d] "format"\n", rank, ##__VA_ARGS__);         \
} while (0)

#define DERR(format, ...)                                               \
do {                                                                    \
        fprintf(stderr, format"\n", ##__VA_ARGS__);                     \
        fflush(stderr);                                                 \
        rc = -1;                                                        \
        goto out;                                                       \
} while (0)

static aiori_xfer_hint_t * hints = NULL;

void DFS_init_xfer_options(aiori_xfer_hint_t * params)
{
        hints = params;
}

static int DFS_check_params(aiori_mod_opt_t * options){
        DFS_options_t *o = (DFS_options_t *) options;

        if (o->pool == NULL || o->cont == NULL)
                ERR("Invalid pool or container options\n");

        if (testComm == MPI_COMM_NULL)
                testComm = MPI_COMM_WORLD;

        return 0;
}

static inline struct aiori_dir_hdl *
hdl_obj(d_list_t *rlink)
{
        return container_of(rlink, struct aiori_dir_hdl, entry);
}

static bool
key_cmp(struct d_hash_table *htable, d_list_t *rlink,
	const void *key, unsigned int ksize)
{
        struct aiori_dir_hdl *hdl = hdl_obj(rlink);

        return (strcmp(hdl->name, (const char *)key) == 0);
}

static void
rec_free(struct d_hash_table *htable, d_list_t *rlink)
{
        struct aiori_dir_hdl *hdl = hdl_obj(rlink);

        dfs_release(hdl->oh);
        free(hdl);
}

static bool
rec_decref(struct d_hash_table *htable, d_list_t *rlink)
{
        return true;
}

static uint32_t
rec_hash(struct d_hash_table *htable, d_list_t *rlink)
{
	struct aiori_dir_hdl *hdl = hdl_obj(rlink);

        return d_hash_string_u32(hdl->name, strlen(hdl->name));
}

static d_hash_table_ops_t hdl_hash_ops = {
        .hop_key_cmp	= key_cmp,
	.hop_rec_decref	= rec_decref,
	.hop_rec_free	= rec_free,
	.hop_rec_hash	= rec_hash
};

/* Distribute process 0's pool or container handle to others. */
static int
HandleDistribute(enum handleType type)
{
        d_iov_t global;
        int        rc;

        global.iov_buf = NULL;
        global.iov_buf_len = 0;
        global.iov_len = 0;

        assert(type == POOL_HANDLE || type == CONT_HANDLE || type == DFS_HANDLE);
        if (rank == 0) {
                /* Get the global handle size. */
                if (type == POOL_HANDLE)
                        rc = daos_pool_local2global(poh, &global);
                else if (type == CONT_HANDLE)
                        rc = daos_cont_local2global(coh, &global);
                else
                        rc = dfs_local2global(dfs, &global);
                DCHECK(rc, "Failed to get global handle size");
        }

        MPI_CHECK(MPI_Bcast(&global.iov_buf_len, 1, MPI_UINT64_T, 0, testComm),
                  "Failed to bcast global handle buffer size");

	global.iov_len = global.iov_buf_len;
        global.iov_buf = malloc(global.iov_buf_len);
        if (global.iov_buf == NULL)
                ERR("Failed to allocate global handle buffer");

        if (rank == 0) {
                if (type == POOL_HANDLE)
                        rc = daos_pool_local2global(poh, &global);
                else if (type == CONT_HANDLE)
                        rc = daos_cont_local2global(coh, &global);
                else
                        rc = dfs_local2global(dfs, &global);
                DCHECK(rc, "Failed to create global handle");
        }

        MPI_CHECK(MPI_Bcast(global.iov_buf, global.iov_buf_len, MPI_BYTE, 0, testComm),
                  "Failed to bcast global pool handle");

        if (rank != 0) {
                if (type == POOL_HANDLE)
                        rc = daos_pool_global2local(global, &poh);
                else if (type == CONT_HANDLE)
                        rc = daos_cont_global2local(poh, global, &coh);
                else
                        rc = dfs_global2local(poh, coh, 0, global, &dfs);
                DCHECK(rc, "Failed to get local handle");
        }

out:
        if (global.iov_buf)
                free(global.iov_buf);
        return rc;
}

static int
parse_filename(const char *path, char **_obj_name, char **_cont_name)
{
	char *f1 = NULL;
	char *f2 = NULL;
	char *fname = NULL;
	char *cont_name = NULL;
	int rc = 0;

	if (path == NULL || _obj_name == NULL || _cont_name == NULL)
		return -EINVAL;

	f1 = strdup(path);
	if (f1 == NULL) {
                rc = -ENOMEM;
                goto out;
        }

	f2 = strdup(path);
	if (f2 == NULL) {
                rc = -ENOMEM;
                goto out;
        }

	fname = basename(f1);
	cont_name = dirname(f2);

        if (cont_name[0] != '/') {
                char *ptr;
                char buf[PATH_MAX];

                ptr = realpath(cont_name, buf);
                if (ptr == NULL) {
                        rc = errno;
                        goto out;
                }

                cont_name = strdup(ptr);
                if (cont_name == NULL) {
                        rc = ENOMEM;
                        goto out;
                }
                *_cont_name = cont_name;
        } else {
                *_cont_name = strdup(cont_name);
                if (*_cont_name == NULL) {
                        rc = ENOMEM;
                        goto out;
                }
        }

        *_obj_name = strdup(fname);
        if (*_obj_name == NULL) {
                rc = ENOMEM;
                goto out;
        }

out:
	if (f1)
		free(f1);
	if (f2)
		free(f2);
	return rc;
}

static int
share_file_handle(dfs_obj_t **file, MPI_Comm comm)
{
        d_iov_t global;
        int        rc;

        global.iov_buf = NULL;
        global.iov_buf_len = 0;
        global.iov_len = 0;

        if (rank == 0) {
                rc = dfs_obj_local2global(dfs, *file, &global);
                DCHECK(rc, "Failed to get global handle size");
        }

        MPI_CHECK(MPI_Bcast(&global.iov_buf_len, 1, MPI_UINT64_T, 0, testComm),
                  "Failed to bcast global handle buffer size");

	global.iov_len = global.iov_buf_len;
        global.iov_buf = malloc(global.iov_buf_len);
        if (global.iov_buf == NULL)
                ERR("Failed to allocate global handle buffer");

        if (rank == 0) {
                rc = dfs_obj_local2global(dfs, *file, &global);
                DCHECK(rc, "Failed to create global handle");
        }

        MPI_CHECK(MPI_Bcast(global.iov_buf, global.iov_buf_len, MPI_BYTE, 0, testComm),
                  "Failed to bcast global pool handle");

        if (rank != 0) {
                rc = dfs_obj_global2local(dfs, 0, global, file);
                DCHECK(rc, "Failed to get local handle");
        }

out:
        if (global.iov_buf)
                free(global.iov_buf);
        return rc;
}

static dfs_obj_t *
lookup_insert_dir(const char *name, mode_t *mode)
{
        struct aiori_dir_hdl *hdl;
        dfs_obj_t *oh;
        d_list_t *rlink;
        size_t len = strlen(name);
        int rc;

        rlink = d_hash_rec_find(aiori_dfs_hash, name, len);
        if (rlink != NULL) {
                hdl = hdl_obj(rlink);
                return hdl->oh;
        }

        rc = dfs_lookup(dfs, name, O_RDWR, &oh, mode, NULL);
        if (rc)
                return NULL;

        if (mode && !S_ISDIR(*mode))
                return oh;

        hdl = calloc(1, sizeof(struct aiori_dir_hdl));
        if (hdl == NULL)
                return NULL;

        strncpy(hdl->name, name, len);
        hdl->oh = oh;

        rc = d_hash_rec_insert(aiori_dfs_hash, hdl->name, len, &hdl->entry, false);
        if (rc) {
                fprintf(stderr, "Failed to insert dir handle in hashtable\n");
                dfs_release(hdl->oh);
                free(hdl);
                return NULL;
        }

        return hdl->oh;
}

static void
DFS_Init(aiori_mod_opt_t * options)
{
        DFS_options_t *o = (DFS_options_t *)options;
        bool pool_connect, cont_create, cont_open, dfs_mounted;
	int rc;

        dfs_init_count++;
        if (dfs_init_count > 1) {
                pool_connect = cont_create = cont_open = dfs_mounted = true;
                /** chunk size and oclass can change between different runs */
                if (o->oclass) {
                        objectClass = daos_oclass_name2id(o->oclass);
                        if (objectClass == OC_UNKNOWN)
                                DERR("Invalid DAOS object class: %s\n", o->oclass);
                }
                if (o->dir_oclass) {
                        dir_oclass = daos_oclass_name2id(o->dir_oclass);
                        if (dir_oclass == OC_UNKNOWN)
                                DERR("Invalid DAOS directory object class: %s\n", o->dir_oclass);
                }
                return;
        }

        /** shouldn't be fatal since it can be called with POSIX backend selection */
        if (o->pool == NULL || o->cont == NULL) {
                dfs_init_count--;
                return;
        }

        pool_connect = cont_create = cont_open = dfs_mounted = false;

	rc = daos_init();
        DCHECK(rc, "Failed to initialize daos");

        if (o->oclass) {
                objectClass = daos_oclass_name2id(o->oclass);
                if (objectClass == OC_UNKNOWN)
                        DERR("Invalid DAOS object class: %s\n", o->oclass);
        }

        if (o->dir_oclass) {
                dir_oclass = daos_oclass_name2id(o->dir_oclass);
                if (dir_oclass == OC_UNKNOWN)
                        DERR("Invalid DAOS directory object class: %s\n", o->dir_oclass);
        }

        rc = d_hash_table_create(D_HASH_FT_EPHEMERAL | D_HASH_FT_NOLOCK | D_HASH_FT_LRU,
                                 4, NULL, &hdl_hash_ops, &aiori_dfs_hash);
        DCHECK(rc, "Failed to initialize dir hashtable");

        if (rank == 0) {
                daos_pool_info_t pool_info;
                daos_cont_info_t co_info;

                DINFO(VERBOSE_1, "DFS Pool = %s", o->pool);
                DINFO(VERBOSE_1, "DFS Container = %s", o->cont);

                rc = daos_pool_connect(o->pool, o->group, DAOS_PC_RW, &poh, &pool_info, NULL);
                DCHECK(rc, "Failed to connect to pool %s", o->pool);
                pool_connect = true;

                rc = daos_cont_open(poh, o->cont, DAOS_COO_RW, &coh, &co_info, NULL);
                /* If NOEXIST we create it */
                if (rc == -DER_NONEXIST) {
                        DINFO(VERBOSE_1, "Creating DFS Container ...\n");
<<<<<<< HEAD
#if CHECK_DAOS_API_VERSION(1, 4)
                        if (uuid_parse(o->cont, co_uuid) != 0)
                                /** user passes in label */
                                rc = dfs_cont_create_with_label(poh, o->cont, NULL, &co_uuid, &coh, NULL);
                        else
                                /** user passes in uuid */
#endif
                        rc = dfs_cont_create(poh, &co_uuid, NULL, &coh, NULL);
=======
                        rc = dfs_cont_create_with_label(poh, o->cont, NULL, NULL, &coh, NULL);
>>>>>>> a978b827
                        if (rc)
                                DCHECK(rc, "Failed to create container");
                        cont_create = true;
                } else if (rc) {
                        DCHECK(rc, "Failed to open container %s", o->cont);
                }
                cont_open = true;

                rc = dfs_mount(poh, coh, O_RDWR, &dfs);
                DCHECK(rc, "Failed to mount DFS namespace");
                dfs_mounted = true;
        }

        HandleDistribute(POOL_HANDLE);
        pool_connect = true;
        HandleDistribute(CONT_HANDLE);
        cont_open = true;
        HandleDistribute(DFS_HANDLE);
        dfs_mounted = true;

        if (o->prefix) {
                rc = dfs_set_prefix(dfs, o->prefix);
                DCHECK(rc, "Failed to set DFS Prefix");
        }

out:
        if (rc) {
                if (dfs_mounted)
                        dfs_umount(dfs);
                if (cont_open)
                        daos_cont_close(coh, NULL);
                if (cont_create && rank == 0) {
                        daos_cont_destroy(poh, o->cont, 1, NULL);
                }
                if (pool_connect)
                        daos_pool_disconnect(poh, NULL);
                if (aiori_dfs_hash)
                        d_hash_table_destroy(aiori_dfs_hash, false);
                daos_fini();
                dfs_init_count--;
                ERR("Failed to initialize DAOS DFS driver");
        }
}

static void
DFS_Finalize(aiori_mod_opt_t *options)
{
        DFS_options_t *o = (DFS_options_t *)options;
        int rc;

	objectClass	= 0;
	dir_oclass	= 0;

        dfs_init_count --;
        if (dfs_init_count != 0)
                return;

	MPI_Barrier(testComm);

        while (1) {
                d_list_t *rlink = NULL;

                rlink = d_hash_rec_first(aiori_dfs_hash);
                if (rlink == NULL)
                        break;
                d_hash_rec_decref(aiori_dfs_hash, rlink);
        }

        rc = d_hash_table_destroy(aiori_dfs_hash, false);
        DCHECK(rc, "Failed to destroy DFS hash");
        MPI_Barrier(testComm);

	rc = dfs_umount(dfs);
        DCHECK(rc, "Failed to umount DFS namespace");
	MPI_Barrier(testComm);

	rc = daos_cont_close(coh, NULL);
        DCHECK(rc, "Failed to close container %s (%d)", o->cont, rc);
	MPI_Barrier(testComm);

	if (o->destroy) {
                if (rank == 0) {
                        DINFO(VERBOSE_1, "Destroying DFS Container: %s", o->cont);
<<<<<<< HEAD
#if CHECK_DAOS_API_VERSION(1, 4)
=======
>>>>>>> a978b827
                        daos_cont_destroy(poh, o->cont, 1, NULL);
                        DCHECK(rc, "Failed to destroy container %s", o->cont);
                }

                MPI_Bcast(&rc, 1, MPI_INT, 0, testComm);
                if (rc) {
			if (rank == 0)
				DCHECK(rc, "Failed to destroy container %s (%d)", o->cont, rc);
                }
        }

        if (rank == 0)
                DINFO(VERBOSE_1, "Disconnecting from DAOS POOL");

        rc = daos_pool_disconnect(poh, NULL);
        DCHECK(rc, "Failed to disconnect from pool");

	MPI_CHECK(MPI_Barrier(testComm), "barrier error");

        if (rank == 0)
                DINFO(VERBOSE_1, "Finalizing DAOS..");

	rc = daos_fini();
        DCHECK(rc, "Failed to finalize DAOS");

out:
        /** reset tunables */
	o->pool		= NULL;
	o->group	= NULL;
	o->cont		= NULL;
	o->chunk_size	= 0;
	o->oclass	= NULL;
	o->dir_oclass	= NULL;
	o->prefix	= NULL;
	o->destroy	= 0;
}

/*
 * Create and open a file through the DFS interface.
 */
static aiori_fd_t *
DFS_Create(char *testFileName, int flags, aiori_mod_opt_t *param)
{
        DFS_options_t *o = (DFS_options_t*) param;
	char *name = NULL, *dir_name = NULL;
	dfs_obj_t *obj = NULL, *parent = NULL;
	mode_t mode = 0664;
        int fd_oflag = 0;
	int rc;

	rc = parse_filename(testFileName, &name, &dir_name);
        DCHECK(rc, "Failed to parse path %s", testFileName);
	assert(dir_name);
	assert(name);

        mode = S_IFREG | mode;
	if (hints->filePerProc || rank == 0) {
                fd_oflag |= O_CREAT | O_RDWR | O_EXCL;

                parent = lookup_insert_dir(dir_name, NULL);
                if (parent == NULL)
                        DERR("Failed to lookup parent: %s", dir_name);

                rc = dfs_open(dfs, parent, name, mode, fd_oflag,
                              objectClass, o->chunk_size, NULL, &obj);
                DCHECK(rc, "dfs_open() of %s Failed", name);
        }

        if (!hints->filePerProc) {
                rc = share_file_handle(&obj, testComm);
                DCHECK(rc, "global open of %s Failed", name);
        }

out:
	if (name)
		free(name);
	if (dir_name)
		free(dir_name);
        return (aiori_fd_t *)(obj);
}

/*
 * Open a file through the DFS interface.
 */
static aiori_fd_t *
DFS_Open(char *testFileName, int flags, aiori_mod_opt_t *param)
{
        DFS_options_t *o = (DFS_options_t*) param;
	char *name = NULL, *dir_name = NULL;
	dfs_obj_t *obj = NULL, *parent = NULL;
	mode_t mode = 0664;
        int fd_oflag = 0;
	int rc;

        fd_oflag |= O_RDWR;
	mode = S_IFREG | flags;

	rc = parse_filename(testFileName, &name, &dir_name);
        DCHECK(rc, "Failed to parse path %s", testFileName);
	assert(dir_name);
	assert(name);

	if (hints->filePerProc || rank == 0) {
                parent = lookup_insert_dir(dir_name, NULL);
                if (parent == NULL)
                        DERR("Failed to lookup parent: %s", dir_name);

                rc = dfs_open(dfs, parent, name, mode, fd_oflag, objectClass,
                              o->chunk_size, NULL, &obj);
                DCHECK(rc, "dfs_open() of %s Failed", name);
        }

        if (!hints->filePerProc) {
                rc = share_file_handle(&obj, testComm);
                DCHECK(rc, "global open of %s Failed", name);
        }

out:
	if (name)
		free(name);
	if (dir_name)
		free(dir_name);

        return (aiori_fd_t *)(obj);
}

/*
 * Write or read access to file using the DFS interface.
 */
static IOR_offset_t
DFS_Xfer(int access, aiori_fd_t *file, IOR_size_t *buffer, IOR_offset_t length,
         IOR_offset_t off, aiori_mod_opt_t *param)
{
        int xferRetries = 0;
        long long remaining = (long long)length;
        char *ptr = (char *)buffer;
        daos_size_t ret;
        int rc;
	dfs_obj_t *obj;

        obj = (dfs_obj_t *)file;

        while (remaining > 0) {
                d_iov_t iov;
                d_sg_list_t sgl;

                /** set memory location */
                sgl.sg_nr = 1;
                sgl.sg_nr_out = 0;
                d_iov_set(&iov, (void *)ptr, remaining);
                sgl.sg_iovs = &iov;

                /* write/read file */
                if (access == WRITE) {
                        rc = dfs_write(dfs, obj, &sgl, off, NULL);
                        if (rc)
                                ERRF("dfs_write(%p, %lld) failed (%d): %s\n",
                                     (void*)ptr, remaining, rc, strerror(rc));
                        ret = remaining;
                } else {
                        rc = dfs_read(dfs, obj, &sgl, off, &ret, NULL);
                        if (rc)
                                ERRF("dfs_read(%p, %lld) failed (%d): %s\n",
                                     (void*)ptr, remaining, rc, strerror(rc));
                        if (ret == 0)
                                ERRF("dfs_read(%p, %lld) returned EOF prematurely",
                                     (void*)ptr, remaining);
                }

                if (ret < remaining) {
                        if (hints->singleXferAttempt == TRUE)
                                exit(EXIT_FAILURE);
                        if (xferRetries > MAX_RETRY)
                                ERR("too many retries -- aborting");
                }

                assert(ret >= 0);
                assert(ret <= remaining);
                remaining -= ret;
                ptr += ret;
                xferRetries++;
        }

        return (length);
}

/*
 * Perform fsync().
 */
static void
DFS_Fsync(aiori_fd_t *fd, aiori_mod_opt_t * param)
{
        /* no cache in DFS, so this is a no-op currently */
	dfs_sync(dfs);
        return;
}

/*
 * Perform sync() on the dfs mount.
 */
static void
DFS_Sync(aiori_mod_opt_t * param)
{
        /* no cache in DFS, so this is a no-op currently */
	dfs_sync(dfs);
        return;
}

/*
 * Close a file through the DFS interface.
 */
static void
DFS_Close(aiori_fd_t *fd, aiori_mod_opt_t * param)
{
        dfs_release((dfs_obj_t *)fd);
}

/*
 * Delete a file through the DFS interface.
 */
static void
DFS_Delete(char *testFileName, aiori_mod_opt_t * param)
{
	char *name = NULL, *dir_name = NULL;
	dfs_obj_t *parent = NULL;
	int rc;

	rc = parse_filename(testFileName, &name, &dir_name);
        DCHECK(rc, "Failed to parse path %s", testFileName);

	assert(dir_name);
	assert(name);

        parent = lookup_insert_dir(dir_name, NULL);
        if (parent == NULL)
                DERR("Failed to lookup parent: %s", dir_name);

	rc = dfs_remove(dfs, parent, name, false, NULL);
        DCHECK(rc, "Failed to remove path %s", testFileName);
out:
	if (name)
		free(name);
	if (dir_name)
		free(dir_name);
}

static char* DFS_GetVersion()
{
	static char ver[1024] = {};

	sprintf(ver, "%s", "DAOS");
	return ver;
}

/*
 * Use DFS stat() to return aggregate file size.
 */
static IOR_offset_t
DFS_GetFileSize(aiori_mod_opt_t * test, char *testFileName)
{
        dfs_obj_t *obj;
        MPI_Comm comm;
        daos_size_t fsize;
        int rc;

        if (hints->filePerProc == TRUE) {
                comm = MPI_COMM_SELF;
        } else {
                comm = testComm;
        }

	if (hints->filePerProc || rank == 0) {
                rc = dfs_lookup(dfs, testFileName, O_RDONLY, &obj, NULL, NULL);
                if (rc) {
                        fprintf(stderr, "dfs_lookup() of %s Failed (%d)", testFileName, rc);
                        return -1;
                }

                rc = dfs_get_size(dfs, obj, &fsize);
                dfs_release(obj);
                if (rc)
                        return -1;
        }

        if (!hints->filePerProc) {
                rc = MPI_Bcast(&fsize, 1, MPI_UINT64_T, 0, comm);
                if (rc)
                        return rc;
        }

        return (fsize);
}

static int
DFS_Statfs(const char *path, ior_aiori_statfs_t *sfs, aiori_mod_opt_t * param)
{
        daos_pool_info_t info = {.pi_bits = DPI_SPACE};
        int rc;

        rc = daos_pool_query(poh, NULL, &info, NULL, NULL);
        DCHECK(rc, "Failed to query pool");

        sfs->f_blocks = info.pi_space.ps_space.s_total[DAOS_MEDIA_SCM]
                + info.pi_space.ps_space.s_total[DAOS_MEDIA_NVME];
        sfs->f_bfree = info.pi_space.ps_space.s_free[DAOS_MEDIA_SCM]
                + info.pi_space.ps_space.s_free[DAOS_MEDIA_NVME];
        sfs->f_bsize = 1;
        sfs->f_files = -1;
        sfs->f_ffree = -1;
        sfs->f_bavail = sfs->f_bfree;

out:
        if (rc)
                rc = -1;
        return rc;
}

static int
DFS_Mkdir(const char *path, mode_t mode, aiori_mod_opt_t * param)
{
        dfs_obj_t *parent = NULL;
	char *name = NULL, *dir_name = NULL;
	int rc;

	rc = parse_filename(path, &name, &dir_name);
        DCHECK(rc, "Failed to parse path %s", path);

	assert(dir_name);
        if (!name)
                return 0;

        parent = lookup_insert_dir(dir_name, NULL);
        if (parent == NULL)
                DERR("Failed to lookup parent: %s", dir_name);

        rc = dfs_mkdir(dfs, parent, name, mode, dir_oclass);

out:
	if (name)
		free(name);
	if (dir_name)
		free(dir_name);
        if (rc)
                rc = -1;
	return rc;
}

static int
DFS_Rename(const char *oldfile, const char *newfile, aiori_mod_opt_t * param)
{
        dfs_obj_t *old_parent = NULL, *new_parent = NULL;
	char *old_name = NULL, *old_dir_name = NULL;
	char *new_name = NULL, *new_dir_name = NULL;
	int rc;

	rc = parse_filename(oldfile, &old_name, &old_dir_name);
        DCHECK(rc, "Failed to parse path %s", oldfile);
	assert(old_dir_name);
        assert(old_name);

	rc = parse_filename(newfile, &new_name, &new_dir_name);
        DCHECK(rc, "Failed to parse path %s", newfile);
	assert(new_dir_name);
        assert(new_name);

        old_parent = lookup_insert_dir(old_dir_name, NULL);
        if (old_parent == NULL)
                DERR("Failed to lookup parent: %s", old_dir_name);

        new_parent = lookup_insert_dir(new_dir_name, NULL);
        if (new_parent == NULL)
                DERR("Failed to lookup parent: %s", new_dir_name);

        rc = dfs_move(dfs, old_parent, old_name, new_parent, new_name, NULL);

out:
	if (old_name)
		free(old_name);
	if (old_dir_name)
		free(old_dir_name);
	if (new_name)
		free(new_name);
	if (new_dir_name)
		free(new_dir_name);
        if (rc)
                return -1;
	return rc;
}

static int
DFS_Rmdir(const char *path, aiori_mod_opt_t * param)
{
        dfs_obj_t *parent = NULL;
	char *name = NULL, *dir_name = NULL;
	int rc;

	rc = parse_filename(path, &name, &dir_name);
        DCHECK(rc, "Failed to parse path %s", path);

	assert(dir_name);
        assert(name);

        parent = lookup_insert_dir(dir_name, NULL);
        if (parent == NULL)
                DERR("Failed to lookup parent: %s", dir_name);

	rc = dfs_remove(dfs, parent, name, false, NULL);

out:
	if (name)
		free(name);
	if (dir_name)
		free(dir_name);
        if (rc)
                return -1;
	return rc;
}

static int
DFS_Access(const char *path, int mode, aiori_mod_opt_t * param)
{
        dfs_obj_t *parent = NULL;
        dfs_obj_t *obj = NULL;
	char *name = NULL, *dir_name = NULL;
	int rc;

	rc = parse_filename(path, &name, &dir_name);
        DCHECK(rc, "Failed to parse path %s", path);

	assert(dir_name);
        assert(name);

        parent = lookup_insert_dir(dir_name, NULL);
        if (parent == NULL)
                DERR("Failed to lookup parent: %s", dir_name);

        if (strcmp(name, "/") == 0) {
                free(name);
                name = NULL;
        }

	rc = dfs_access(dfs, parent, name, mode);

out:
	if (name)
		free(name);
	if (dir_name)
		free(dir_name);
        if (rc)
                return -1;
	return rc;
}

static int
DFS_Stat(const char *path, struct stat *buf, aiori_mod_opt_t * param)
{
        dfs_obj_t *parent = NULL;
	char *name = NULL, *dir_name = NULL;
	int rc;

	rc = parse_filename(path, &name, &dir_name);
        DCHECK(rc, "Failed to parse path %s", path);

	assert(dir_name);
        assert(name);

        parent = lookup_insert_dir(dir_name, NULL);
        if (parent == NULL)
                DERR("Failed to lookup parent: %s", dir_name);

	rc = dfs_stat(dfs, parent, name, buf);

out:
	if (name)
		free(name);
	if (dir_name)
		free(dir_name);
        if (rc)
                return -1;
	return rc;
}<|MERGE_RESOLUTION|>--- conflicted
+++ resolved
@@ -172,10 +172,6 @@
         }                                                               \
 } while (0)
 
-<<<<<<< HEAD
-
-=======
->>>>>>> a978b827
 #define DINFO(level, format, ...)					\
 do {                                                                    \
         if (verbose >= level)						\
@@ -527,18 +523,7 @@
                 /* If NOEXIST we create it */
                 if (rc == -DER_NONEXIST) {
                         DINFO(VERBOSE_1, "Creating DFS Container ...\n");
-<<<<<<< HEAD
-#if CHECK_DAOS_API_VERSION(1, 4)
-                        if (uuid_parse(o->cont, co_uuid) != 0)
-                                /** user passes in label */
-                                rc = dfs_cont_create_with_label(poh, o->cont, NULL, &co_uuid, &coh, NULL);
-                        else
-                                /** user passes in uuid */
-#endif
-                        rc = dfs_cont_create(poh, &co_uuid, NULL, &coh, NULL);
-=======
                         rc = dfs_cont_create_with_label(poh, o->cont, NULL, NULL, &coh, NULL);
->>>>>>> a978b827
                         if (rc)
                                 DCHECK(rc, "Failed to create container");
                         cont_create = true;
@@ -622,10 +607,6 @@
 	if (o->destroy) {
                 if (rank == 0) {
                         DINFO(VERBOSE_1, "Destroying DFS Container: %s", o->cont);
-<<<<<<< HEAD
-#if CHECK_DAOS_API_VERSION(1, 4)
-=======
->>>>>>> a978b827
                         daos_cont_destroy(poh, o->cont, 1, NULL);
                         DCHECK(rc, "Failed to destroy container %s", o->cont);
                 }

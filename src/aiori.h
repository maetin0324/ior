/* -*- mode: c; c-basic-offset: 8; indent-tabs-mode: nil; -*-
 * vim:expandtab:shiftwidth=8:tabstop=8:
 */
/******************************************************************************\
*                                                                              *
*        Copyright (c) 2003, The Regents of the University of California       *
*      See the file COPYRIGHT for a complete copyright notice and license.     *
*                                                                              *
********************************************************************************
*
* Definitions and prototypes of abstract I/O interface
*
\******************************************************************************/

#ifndef _AIORI_H
#define _AIORI_H

#include <mpi.h>

#ifndef MPI_FILE_NULL
#   include <mpio.h>
#endif /* not MPI_FILE_NULL */

#include <sys/stat.h>

#include "ior.h"
#include "iordef.h"                                     /* IOR Definitions */
#include "option.h"

/*************************** D E F I N I T I O N S ****************************/

/* -- file open flags -- */
#define IOR_RDONLY        0x01    /* read only */
#define IOR_WRONLY        0x02    /* write only */
#define IOR_RDWR          0x04    /* read/write */
#define IOR_APPEND        0x08    /* append */
#define IOR_CREAT         0x10    /* create */
#define IOR_TRUNC         0x20    /* truncate */
#define IOR_EXCL          0x40    /* exclusive */
#define IOR_DIRECT        0x80    /* bypass I/O buffers */

/* -- file mode flags -- */
#define IOR_IRWXU         0x0001  /* read, write, execute perm: owner */
#define IOR_IRUSR         0x0002  /* read permission: owner */
#define IOR_IWUSR         0x0004  /* write permission: owner */
#define IOR_IXUSR         0x0008  /* execute permission: owner */
#define IOR_IRWXG         0x0010  /* read, write, execute perm: group */
#define IOR_IRGRP         0x0020  /* read permission: group */
#define IOR_IWGRP         0x0040  /* write permission: group */
#define IOR_IXGRP         0x0080  /* execute permission: group */
#define IOR_IRWXO         0x0100  /* read, write, execute perm: other */
#define IOR_IROTH         0x0200  /* read permission: other */
#define IOR_IWOTH         0x0400  /* write permission: other */
#define IOR_IXOTH         0x0800 /* execute permission: other */

typedef struct ior_aiori_statfs {
        uint64_t f_bsize;
        uint64_t f_blocks;
        uint64_t f_bfree;
        uint64_t f_bavail;
        uint64_t f_files;
        uint64_t f_ffree;
} ior_aiori_statfs_t;


typedef struct ior_aiori {
        char *name;
        char *name_legacy;
        void *(*create)(char *, IOR_param_t *);
        void *(*open)(char *, IOR_param_t *);
        IOR_offset_t (*xfer)(int, void *, IOR_size_t *,
                             IOR_offset_t, IOR_param_t *);
        void (*close)(void *, IOR_param_t *);
        void (*delete)(char *, IOR_param_t *);
        char* (*get_version)();
        void (*fsync)(void *, IOR_param_t *);
        IOR_offset_t (*get_file_size)(IOR_param_t *, MPI_Comm, char *);
        int (*statfs) (const char *, ior_aiori_statfs_t *, IOR_param_t * param);
        int (*mkdir) (const char *path, mode_t mode, IOR_param_t * param);
        int (*rmdir) (const char *path, IOR_param_t * param);
        int (*access) (const char *path, int mode, IOR_param_t * param);
        int (*stat) (const char *path, struct stat *buf, IOR_param_t * param);
        void (*initialize)(IOR_param_t *); /* called once per program before MPI is started */
        void (*finalize)(IOR_param_t *); /* called once per program after MPI is shutdown */
        option_help * (*get_options)();
} ior_aiori_t;

extern ior_aiori_t dummy_aiori;
extern ior_aiori_t hdf5_aiori;
extern ior_aiori_t hdfs_aiori;
extern ior_aiori_t ime_aiori;
extern ior_aiori_t mpiio_aiori;
extern ior_aiori_t ncmpi_aiori;
extern ior_aiori_t posix_aiori;
extern ior_aiori_t mmap_aiori;
extern ior_aiori_t s3_aiori;
extern ior_aiori_t s3_plus_aiori;
extern ior_aiori_t s3_emc_aiori;
extern ior_aiori_t rados_aiori;
extern ior_aiori_t daos_aiori;
extern ior_aiori_t dfs_aiori;

<<<<<<< HEAD
void aiori_initialize(IOR_test_t *th);
void aiori_finalize(IOR_test_t *th);
=======
void aiori_initialize(IOR_test_t * tests);
void aiori_finalize(IOR_test_t * tests);
>>>>>>> e71cded6
const ior_aiori_t *aiori_select (const char *api);
int aiori_count (void);
void aiori_supported_apis(char * APIs, char * APIs_legacy);
void airoi_parse_options(int argc, char ** argv, option_help * global_options);
const char *aiori_default (void);

/* some generic POSIX-based backend calls */
char * aiori_get_version();
int aiori_posix_statfs (const char *path, ior_aiori_statfs_t *stat_buf, IOR_param_t * param);
int aiori_posix_mkdir (const char *path, mode_t mode, IOR_param_t * param);
int aiori_posix_rmdir (const char *path, IOR_param_t * param);
int aiori_posix_access (const char *path, int mode, IOR_param_t * param);
int aiori_posix_stat (const char *path, struct stat *buf, IOR_param_t * param);

void *POSIX_Create(char *testFileName, IOR_param_t * param);
void *POSIX_Open(char *testFileName, IOR_param_t * param);
IOR_offset_t POSIX_GetFileSize(IOR_param_t * test, MPI_Comm testComm, char *testFileName);
void POSIX_Delete(char *testFileName, IOR_param_t * param);
void POSIX_Close(void *fd, IOR_param_t * param);

/* NOTE: these 3 MPI-IO functions are exported for reuse by HDF5/PNetCDF */
void MPIIO_Delete(char *testFileName, IOR_param_t * param);
IOR_offset_t MPIIO_GetFileSize(IOR_param_t * test, MPI_Comm testComm,
                               char *testFileName);
int MPIIO_Access(const char *, int, IOR_param_t *);

#endif /* not _AIORI_H */<|MERGE_RESOLUTION|>--- conflicted
+++ resolved
@@ -80,8 +80,8 @@
         int (*rmdir) (const char *path, IOR_param_t * param);
         int (*access) (const char *path, int mode, IOR_param_t * param);
         int (*stat) (const char *path, struct stat *buf, IOR_param_t * param);
-        void (*initialize)(IOR_param_t *); /* called once per program before MPI is started */
-        void (*finalize)(IOR_param_t *); /* called once per program after MPI is shutdown */
+        void (*initialize)(); /* called once per program before MPI is started */
+        void (*finalize)(); /* called once per program after MPI is shutdown */
         option_help * (*get_options)();
 } ior_aiori_t;
 
@@ -100,13 +100,8 @@
 extern ior_aiori_t daos_aiori;
 extern ior_aiori_t dfs_aiori;
 
-<<<<<<< HEAD
-void aiori_initialize(IOR_test_t *th);
-void aiori_finalize(IOR_test_t *th);
-=======
 void aiori_initialize(IOR_test_t * tests);
 void aiori_finalize(IOR_test_t * tests);
->>>>>>> e71cded6
 const ior_aiori_t *aiori_select (const char *api);
 int aiori_count (void);
 void aiori_supported_apis(char * APIs, char * APIs_legacy);

/* -*- mode: c; c-basic-offset: 8; indent-tabs-mode: nil; -*-
 * vim:expandtab:shiftwidth=8:tabstop=8:
 */
/******************************************************************************\
*                                                                              *
*        Copyright (c) 2003, The Regents of the University of California       *
*      See the file COPYRIGHT for a complete copyright notice and license.     *
*                                                                              *
********************************************************************************
*
* Definitions and prototypes of abstract I/O interface
*
\******************************************************************************/

#ifndef _AIORI_H
#define _AIORI_H

#include <mpi.h>

#ifndef MPI_FILE_NULL
#   include <mpio.h>
#endif /* not MPI_FILE_NULL */

#include <sys/stat.h>

#include "ior.h"
#include "iordef.h"                                     /* IOR Definitions */

/*************************** D E F I N I T I O N S ****************************/

/* -- file open flags -- */
#define IOR_RDONLY        0x01    /* read only */
#define IOR_WRONLY        0x02    /* write only */
#define IOR_RDWR          0x04    /* read/write */
#define IOR_APPEND        0x08    /* append */
#define IOR_CREAT         0x10    /* create */
#define IOR_TRUNC         0x20    /* truncate */
#define IOR_EXCL          0x40    /* exclusive */
#define IOR_DIRECT        0x80    /* bypass I/O buffers */

/* -- file mode flags -- */
#define IOR_IRWXU         0x0001  /* read, write, execute perm: owner */
#define IOR_IRUSR         0x0002  /* read permission: owner */
#define IOR_IWUSR         0x0004  /* write permission: owner */
#define IOR_IXUSR         0x0008  /* execute permission: owner */
#define IOR_IRWXG         0x0010  /* read, write, execute perm: group */
#define IOR_IRGRP         0x0020  /* read permission: group */
#define IOR_IWGRP         0x0040  /* write permission: group */
#define IOR_IXGRP         0x0080  /* execute permission: group */
#define IOR_IRWXO         0x0100  /* read, write, execute perm: other */
#define IOR_IROTH         0x0200  /* read permission: other */
#define IOR_IWOTH         0x0400  /* write permission: other */
#define IOR_IXOTH         0x0800 /* execute permission: other */

typedef struct ior_aiori_statfs {
        uint64_t f_bsize;
        uint64_t f_blocks;
        uint64_t f_bfree;
        uint64_t f_bavail;
        uint64_t f_files;
        uint64_t f_ffree;
} ior_aiori_statfs_t;

typedef struct ior_aiori {
        char *name;
        void *(*create)(char *, IOR_param_t *);
        void *(*open)(char *, IOR_param_t *);
        IOR_offset_t (*xfer)(int, void *, IOR_size_t *,
                             IOR_offset_t, IOR_param_t *);
        void (*close)(void *, IOR_param_t *);
        void (*delete)(char *, IOR_param_t *);
        void (*set_version)(IOR_param_t *);
        void (*fsync)(void *, IOR_param_t *);
        IOR_offset_t (*get_file_size)(IOR_param_t *, MPI_Comm, char *);
        int (*statfs) (const char *, ior_aiori_statfs_t *, IOR_param_t * param);
        int (*mkdir) (const char *path, mode_t mode, IOR_param_t * param);
        int (*rmdir) (const char *path, IOR_param_t * param);
        int (*access) (const char *path, int mode, IOR_param_t * param);
        int (*stat) (const char *path, struct stat *buf, IOR_param_t * param);
} ior_aiori_t;

extern ior_aiori_t dummy_aiori;
extern ior_aiori_t hdf5_aiori;
extern ior_aiori_t hdfs_aiori;
extern ior_aiori_t mpiio_aiori;
extern ior_aiori_t ncmpi_aiori;
extern ior_aiori_t posix_aiori;
extern ior_aiori_t mmap_aiori;
extern ior_aiori_t s3_aiori;
extern ior_aiori_t s3_plus_aiori;
extern ior_aiori_t s3_emc_aiori;
extern ior_aiori_t rados_aiori;

const ior_aiori_t *aiori_select (const char *api);
int aiori_count (void);
const char *aiori_default (void);

/* some generic POSIX-based backend calls */
int aiori_posix_statfs (const char *path, ior_aiori_statfs_t *stat_buf, IOR_param_t * param);
int aiori_posix_mkdir (const char *path, mode_t mode, IOR_param_t * param);
int aiori_posix_rmdir (const char *path, IOR_param_t * param);
int aiori_posix_access (const char *path, int mode, IOR_param_t * param);
int aiori_posix_stat (const char *path, struct stat *buf, IOR_param_t * param);

<<<<<<< HEAD
/* NOTE: these 3 MPI-IO functions are exported for reuse by HDF5/PNetCDF */
void MPIIO_Delete(char *testFileName, IOR_param_t * param);
IOR_offset_t MPIIO_GetFileSize(IOR_param_t * test, MPI_Comm testComm,
                               char *testFileName);
int MPIIO_Access(const char *, int, IOR_param_t *);
=======
IOR_offset_t MPIIO_GetFileSize(IOR_param_t * test, MPI_Comm testComm,
                               char *testFileName);
/* NOTE: these 3 MPI-IO functions are exported for reuse by HDF5/PNetCDF */
void MPIIO_Delete(char *testFileName, IOR_param_t * param);
int MPIIO_Access(const char *, int, IOR_param_t *);

void *POSIX_Create(char *testFileName, IOR_param_t *test);
void *POSIX_Open(char *testFileName, IOR_param_t *test);
void POSIX_Close(void *fd, IOR_param_t *test);
void POSIX_Delete(char *testFileName, IOR_param_t *test);
void POSIX_SetVersion(IOR_param_t *test);
IOR_offset_t POSIX_GetFileSize(IOR_param_t *test, MPI_Comm testComm,
                               char *testFileName);
>>>>>>> 831a5ef8

#endif /* not _AIORI_H */<|MERGE_RESOLUTION|>--- conflicted
+++ resolved
@@ -102,26 +102,10 @@
 int aiori_posix_access (const char *path, int mode, IOR_param_t * param);
 int aiori_posix_stat (const char *path, struct stat *buf, IOR_param_t * param);
 
-<<<<<<< HEAD
 /* NOTE: these 3 MPI-IO functions are exported for reuse by HDF5/PNetCDF */
 void MPIIO_Delete(char *testFileName, IOR_param_t * param);
 IOR_offset_t MPIIO_GetFileSize(IOR_param_t * test, MPI_Comm testComm,
                                char *testFileName);
 int MPIIO_Access(const char *, int, IOR_param_t *);
-=======
-IOR_offset_t MPIIO_GetFileSize(IOR_param_t * test, MPI_Comm testComm,
-                               char *testFileName);
-/* NOTE: these 3 MPI-IO functions are exported for reuse by HDF5/PNetCDF */
-void MPIIO_Delete(char *testFileName, IOR_param_t * param);
-int MPIIO_Access(const char *, int, IOR_param_t *);
-
-void *POSIX_Create(char *testFileName, IOR_param_t *test);
-void *POSIX_Open(char *testFileName, IOR_param_t *test);
-void POSIX_Close(void *fd, IOR_param_t *test);
-void POSIX_Delete(char *testFileName, IOR_param_t *test);
-void POSIX_SetVersion(IOR_param_t *test);
-IOR_offset_t POSIX_GetFileSize(IOR_param_t *test, MPI_Comm testComm,
-                               char *testFileName);
->>>>>>> 831a5ef8
 
 #endif /* not _AIORI_H */
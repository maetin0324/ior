--- conflicted
+++ resolved
@@ -96,6 +96,8 @@
 };
 
 extern ior_aiori_t dummy_aiori;
+extern ior_aiori_t daos_aiori;
+extern ior_aiori_t dfs_aiori;
 extern ior_aiori_t hdf5_aiori;
 extern ior_aiori_t hdfs_aiori;
 extern ior_aiori_t ime_aiori;
@@ -107,12 +109,7 @@
 extern ior_aiori_t s3_plus_aiori;
 extern ior_aiori_t s3_emc_aiori;
 extern ior_aiori_t rados_aiori;
-<<<<<<< HEAD
-extern ior_aiori_t daos_aiori;
-extern ior_aiori_t dfs_aiori;
-=======
 extern ior_aiori_t gfarm_aiori;
->>>>>>> 09215564
 
 void aiori_initialize(IOR_test_t * tests);
 void aiori_finalize(IOR_test_t * tests);

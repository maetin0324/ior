/* -*- mode: c; c-basic-offset: 8; indent-tabs-mode: nil; -*-
 * vim:expandtab:shiftwidth=8:tabstop=8:
 */
/******************************************************************************\
*                                                                              *
*        Copyright (c) 2003, The Regents of the University of California       *
*      See the file COPYRIGHT for a complete copyright notice and license.     *
*                                                                              *
********************************************************************************
*
* Definitions and prototypes of abstract I/O interface
*
\******************************************************************************/

#ifndef _AIORI_H
#define _AIORI_H

#include <mpi.h>

#ifndef MPI_FILE_NULL
#   include <mpio.h>
#endif /* not MPI_FILE_NULL */

#include <sys/stat.h>

#include "ior.h"
#include "iordef.h"                                     /* IOR Definitions */
#include "option.h"

/*************************** D E F I N I T I O N S ****************************/

/* -- file open flags -- */
#define IOR_RDONLY        0x01    /* read only */
#define IOR_WRONLY        0x02    /* write only */
#define IOR_RDWR          0x04    /* read/write */
#define IOR_APPEND        0x08    /* append */
#define IOR_CREAT         0x10    /* create */
#define IOR_TRUNC         0x20    /* truncate */
#define IOR_EXCL          0x40    /* exclusive */
#define IOR_DIRECT        0x80    /* bypass I/O buffers */

/* -- file mode flags -- */
#define IOR_IRWXU         0x0001  /* read, write, execute perm: owner */
#define IOR_IRUSR         0x0002  /* read permission: owner */
#define IOR_IWUSR         0x0004  /* write permission: owner */
#define IOR_IXUSR         0x0008  /* execute permission: owner */
#define IOR_IRWXG         0x0010  /* read, write, execute perm: group */
#define IOR_IRGRP         0x0020  /* read permission: group */
#define IOR_IWGRP         0x0040  /* write permission: group */
#define IOR_IXGRP         0x0080  /* execute permission: group */
#define IOR_IRWXO         0x0100  /* read, write, execute perm: other */
#define IOR_IROTH         0x0200  /* read permission: other */
#define IOR_IWOTH         0x0400  /* write permission: other */
#define IOR_IXOTH         0x0800 /* execute permission: other */

typedef struct ior_aiori_statfs {
        uint64_t f_bsize;
        uint64_t f_blocks;
        uint64_t f_bfree;
        uint64_t f_bavail;
        uint64_t f_files;
        uint64_t f_ffree;
} ior_aiori_statfs_t;


typedef struct ior_aiori {
        char *name;
        void *(*create)(char *, IOR_param_t *);
        void *(*open)(char *, IOR_param_t *);
        IOR_offset_t (*xfer)(int, void *, IOR_size_t *,
                             IOR_offset_t, IOR_param_t *);
        void (*close)(void *, IOR_param_t *);
        void (*delete)(char *, IOR_param_t *);
        char* (*get_version)();
        void (*fsync)(void *, IOR_param_t *);
        IOR_offset_t (*get_file_size)(IOR_param_t *, MPI_Comm, char *);
        int (*statfs) (const char *, ior_aiori_statfs_t *, IOR_param_t * param);
        int (*mkdir) (const char *path, mode_t mode, IOR_param_t * param);
        int (*rmdir) (const char *path, IOR_param_t * param);
        int (*access) (const char *path, int mode, IOR_param_t * param);
        int (*stat) (const char *path, struct stat *buf, IOR_param_t * param);
<<<<<<< HEAD
        int (*init)(IOR_param_t *);
        int (*finalize)(IOR_param_t *);
=======
        void (*initialize)(IOR_param_t *); /* called once per program before MPI is started */
        void (*finalize)(IOR_param_t *); /* called once per program after MPI is shutdown */
        option_help * (*get_options)();
>>>>>>> f4b03efd
} ior_aiori_t;

extern ior_aiori_t dummy_aiori;
extern ior_aiori_t hdf5_aiori;
extern ior_aiori_t hdfs_aiori;
extern ior_aiori_t ime_aiori;
extern ior_aiori_t mpiio_aiori;
extern ior_aiori_t ncmpi_aiori;
extern ior_aiori_t posix_aiori;
extern ior_aiori_t mmap_aiori;
extern ior_aiori_t s3_aiori;
extern ior_aiori_t s3_plus_aiori;
extern ior_aiori_t s3_emc_aiori;
<<<<<<< HEAD
extern ior_aiori_t dfs_aiori;
=======
extern ior_aiori_t rados_aiori;
extern ior_aiori_t daos_aiori;
>>>>>>> f4b03efd

void aiori_initialize(IOR_test_t *th);
void aiori_finalize(IOR_test_t *th);
const ior_aiori_t *aiori_select (const char *api);
int aiori_count (void);
void aiori_supported_apis(char * APIs);
const char *aiori_default (void);

/* some generic POSIX-based backend calls */
char * aiori_get_version();
int aiori_posix_statfs (const char *path, ior_aiori_statfs_t *stat_buf, IOR_param_t * param);
int aiori_posix_mkdir (const char *path, mode_t mode, IOR_param_t * param);
int aiori_posix_rmdir (const char *path, IOR_param_t * param);
int aiori_posix_access (const char *path, int mode, IOR_param_t * param);
int aiori_posix_stat (const char *path, struct stat *buf, IOR_param_t * param);

void *POSIX_Create(char *testFileName, IOR_param_t * param);
void *POSIX_Open(char *testFileName, IOR_param_t * param);
IOR_offset_t POSIX_GetFileSize(IOR_param_t * test, MPI_Comm testComm, char *testFileName);
void POSIX_Delete(char *testFileName, IOR_param_t * param);
void POSIX_Close(void *fd, IOR_param_t * param);

/* NOTE: these 3 MPI-IO functions are exported for reuse by HDF5/PNetCDF */
void MPIIO_Delete(char *testFileName, IOR_param_t * param);
IOR_offset_t MPIIO_GetFileSize(IOR_param_t * test, MPI_Comm testComm,
                               char *testFileName);
int MPIIO_Access(const char *, int, IOR_param_t *);

#endif /* not _AIORI_H */<|MERGE_RESOLUTION|>--- conflicted
+++ resolved
@@ -79,14 +79,9 @@
         int (*rmdir) (const char *path, IOR_param_t * param);
         int (*access) (const char *path, int mode, IOR_param_t * param);
         int (*stat) (const char *path, struct stat *buf, IOR_param_t * param);
-<<<<<<< HEAD
-        int (*init)(IOR_param_t *);
-        int (*finalize)(IOR_param_t *);
-=======
         void (*initialize)(IOR_param_t *); /* called once per program before MPI is started */
         void (*finalize)(IOR_param_t *); /* called once per program after MPI is shutdown */
         option_help * (*get_options)();
->>>>>>> f4b03efd
 } ior_aiori_t;
 
 extern ior_aiori_t dummy_aiori;
@@ -100,12 +95,9 @@
 extern ior_aiori_t s3_aiori;
 extern ior_aiori_t s3_plus_aiori;
 extern ior_aiori_t s3_emc_aiori;
-<<<<<<< HEAD
-extern ior_aiori_t dfs_aiori;
-=======
 extern ior_aiori_t rados_aiori;
 extern ior_aiori_t daos_aiori;
->>>>>>> f4b03efd
+extern ior_aiori_t dfs_aiori;
 
 void aiori_initialize(IOR_test_t *th);
 void aiori_finalize(IOR_test_t *th);

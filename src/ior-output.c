--- conflicted
+++ resolved
@@ -441,20 +441,10 @@
   if(params->dryRun){
     PrintKeyValInt("dryRun", params->dryRun);
   }
-<<<<<<< HEAD
   if(params->verbose) {
     PrintKeyValInt("verbose", params->verbose);
   }
 
-#ifdef HAVE_LUSTRE_LUSTRE_USER_H
-  if (params->lustre_set_striping) {
-    PrintKeyVal("Lustre stripe size", ((params->lustre_stripe_size == 0) ? "Use default" :
-     HumanReadable(params->lustre_stripe_size, BASE_TWO)));
-    PrintKeyValInt("Lustre stripe count", params->lustre_stripe_count);
-  }
-#endif /* HAVE_LUSTRE_LUSTRE_USER_H */
-=======
->>>>>>> 6e507f73
   if (params->deadlineForStonewalling > 0) {
     PrintKeyValInt("stonewallingTime", params->deadlineForStonewalling);
     PrintKeyValInt("stoneWallingWearOut", params->stoneWallingWearOut );

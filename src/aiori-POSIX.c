--- conflicted
+++ resolved
@@ -113,20 +113,11 @@
   }else{
     memset(o, 0, sizeof(posix_options_t));
     o->direct_io = 0;
-<<<<<<< HEAD
     o->lustre_set_striping = 0;
     o->lustre_stripe_count = 0;
     o->lustre_stripe_size = 0;
     o->lustre_pool = NULL;
     o->lustre_set_pool = 0;
-=======
-    o->lustre_stripe_count = -1;
-#ifdef HAVE_LUSTRE_USER
-    if(LOV_USER_MAGIC != LOV_USER_MAGIC_V1){
-       strcpy(o->lustre_pool, "");
-    }
-#endif /* HAVE_LUSTRE_USER */
->>>>>>> 5d8cb1ad
     o->lustre_start_ost = -1;
     o->beegfs_numTargets = -1;
     o->beegfs_chunkSize = -1;
@@ -218,7 +209,6 @@
   if(o->lustre_stripe_count != 0 || o->lustre_stripe_size != 0 || (o->lustre_pool)){
 #if defined(HAVE_LUSTRE_USER) || defined(HAVE_LUSTRE_LUSTREAPI)
     o->lustre_set_striping = 1;
-<<<<<<< HEAD
 #else
     WARN("Lustre striping options set but not available");
     o->lustre_set_striping = 0;
@@ -231,29 +221,9 @@
 #ifdef HAVE_LUSTRE_LUSTREAPI
           o->lustre_set_pool = 1;
 #else
-    WARN("Lustre pool option set but the Lustre API is not available to do this");
-    o->lustre_set_pool = 0;
-#endif
-=======
-    /* Setting a lustre pool via the API is only support for Lustre API versions higher than V1 */
-    /* This code checks that the user hasn't just specified a pool with no stripe size or stripe count */
-    /* on the V1 API because in that scenario we cannot do anything. If that is the case disable trying */
-    /* to set the stripe. If stripe count and/or stripe size are set the operation can continue but the */
-    /* pool will not be applied. */
-#ifdef HAVE_LUSTRE_USER
-    if(o->lustre_pool != "" && LOV_USER_MAGIC == LOV_USER_MAGIC_V1){
-        WARN("Lustre pool specified, but the Lustre User API on this system does not support that.");
-      if(o->lustre_stripe_count == -1 && o->lustre_stripe_size == 0){
-        o->lustre_set_striping = 0;
-        ERR("Setting Lustre pool is not supported for the version of the Lustre API used on this system");
-      }
-    }else{
-      if(o->lustre_pool != "" && o->lustre_stripe_count <= 0 ){
-        o->lustre_stripe_count = 1;
-      }
-    }
-#endif /* HAVE_LUSTRE_USER */
->>>>>>> 5d8cb1ad
+          WARN("Lustre pool option set but the Lustre API is not available to do this");
+          o->lustre_set_pool = 0;
+#endif
   }
   if(o->gpuDirect && ! o->direct_io){
     ERR("GPUDirect required direct I/O to be used!");

--- conflicted
+++ resolved
@@ -316,20 +316,14 @@
                 if(strlen(arg) > 1){
                   printf("Error, ignoring remainder of string for option %c (%s).\n", o->shortVar, o->longVar);
                 }
-<<<<<<< HEAD
-                case('u'):{
-                  *(uint64_t*) o->variable = string_to_bytes(arg);
-                  break;
-                }
-                default:
-                  printf("ERROR: Unknown option type %c\n", o->type);
-=======
-                break;
-              }
+	      }
               case('l'):{
                 *(long long*) o->variable = string_to_bytes(arg);
                 break;
->>>>>>> cdaca2c5
+	      }
+              case('u'):{
+                *(uint64_t*) o->variable = string_to_bytes(arg);
+                break;
               }
               default:
                 printf("ERROR: Unknown option type %c\n", o->type);

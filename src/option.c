#include <stdio.h>
#include <assert.h>
#include <stdlib.h>
#include <unistd.h>
#include <string.h>
#include <limits.h>

#include <option.h>

/*
* Takes a string of the form 64, 8m, 128k, 4g, etc. and converts to bytes.
*/
int64_t string_to_bytes(char *size_str)
{
       int64_t size = 0;
       char range;
       int rc;

       rc = sscanf(size_str, " %lld %c ", (long long*) & size, &range);
       if (rc == 2) {
               switch ((int)range) {
               case 'k':
               case 'K':
                       size <<= 10;
                       break;
               case 'm':
               case 'M':
                       size <<= 20;
                       break;
               case 'g':
               case 'G':
                       size <<= 30;
                       break;
               case 't':
               case 'T':
                       size <<= 40;
                       break;
               case 'p':
               case 'P':
                       size <<= 50;
                       break;
               }
       } else if (rc == 0) {
               size = -1;
       }
       return (size);
}

/*
 * Initial revision by JK
 */

static int print_value(option_help * o){
  int pos = 0;
  if (o->arg == OPTION_OPTIONAL_ARGUMENT || o->arg == OPTION_REQUIRED_ARGUMENT){
    assert(o->variable != NULL);

    switch(o->type){
      case('p'):{
        pos += printf("=STRING");
        break;
      }
      case('F'):{
        pos += printf("=%.14f ", *(double*) o->variable);
        break;
      }
      case('f'):{
        pos += printf("=%.6f ", (double) *(float*) o->variable);
        break;
      }
      case('d'):{
        pos += printf("=%d ", *(int*) o->variable);
        break;
      }
      case('H'):
      case('s'):{
        if ( *(char**) o->variable != NULL &&  ((char**) o->variable)[0][0] != 0 ){
          pos += printf("=%s", *(char**) o->variable);
        }else{
          pos += printf("=STRING");
        }
        break;
      }
      case('c'):{
        pos += printf("=%c", *(char*) o->variable);
        break;
      }
      case('l'):{
        pos += printf("=%lld", *(long long*) o->variable);
        break;
      }
      case('u'):{
        pos += printf("=%lu", *(uint64_t*) o->variable);
        break;
      }
    }
  }
  if (o->arg == OPTION_FLAG && (*(int*)o->variable) != 0){
    pos += printf(" (%d)", (*(int*)o->variable));
  }

  return pos;
}

static void print_help_section(option_help * args, option_value_type type, char * name){
  int first;
  first = 1;
  option_help * o;
  for(o = args; o->shortVar != 0 || o->longVar != 0 || o->help != NULL ; o++){

    if (o->arg == type){
      if( o->shortVar == 0 && o->longVar == 0 && o->help != NULL){
        printf("%s\n", o->help);
        continue;
      }
      if (first){
        printf("\n%s\n", name);
        first = 0;
      }
      printf("  ");
      int pos = 0;
      if(o->shortVar != 0 && o->longVar != 0){
        pos += printf("-%c, --%s", o->shortVar, o->longVar);
      }else if(o->shortVar != 0){
        pos += printf("-%c", o->shortVar);
      }else if(o->longVar != 0){
        pos += printf("--%s", o->longVar);
      }

      pos += print_value(o);
      if(o->help != NULL){
        for(int i = 0 ; i < (30 - pos); i++){
          printf(" ");
        }
        printf("%s", o->help);
      }
      printf("\n");
    }
  }
}

void option_print_help(option_help * args){
  print_help_section(args, OPTION_REQUIRED_ARGUMENT, "Required arguments");
  print_help_section(args, OPTION_FLAG, "Flags");
  print_help_section(args, OPTION_OPTIONAL_ARGUMENT, "Optional arguments");
}


static int print_option_value(option_help * o){
  int pos = 0;
  if (o->arg == OPTION_OPTIONAL_ARGUMENT || o->arg == OPTION_REQUIRED_ARGUMENT){
    assert(o->variable != NULL);

    switch(o->type){
      case('F'):{
        pos += printf("=%.14f ", *(double*) o->variable);
        break;
      }
      case('f'):{
        pos += printf("=%.6f ", (double) *(float*) o->variable);
        break;
      }
      case('d'):{
        pos += printf("=%d ", *(int*) o->variable);
        break;
      }
      case('H'):{
        pos += printf("=HIDDEN");
        break;
      }
      case('s'):{
        if ( *(char**) o->variable != NULL &&  ((char**) o->variable)[0][0] != 0 ){
          pos += printf("=%s", *(char**) o->variable);
        }else{
          pos += printf("=");
        }
        break;
      }
      case('c'):{
        pos += printf("=%c", *(char*) o->variable);
        break;
      }
      case('l'):{
        pos += printf("=%lld", *(long long*) o->variable);
        break;
      }
      case('u'):{
        pos += printf("=%lu", *(uint64_t*) o->variable);
        break;
      }
    }
  }else{
    //printf(" ");
  }

  return pos;
}


static void print_current_option_section(option_help * args, option_value_type type){
  option_help * o;
  for(o = args; o->shortVar != 0 || o->longVar != 0 ; o++){
    if (o->arg == type){
      int pos = 0;
      if (o->arg == OPTION_FLAG && (*(int*)o->variable) == 0){
        continue;
      }
      printf("\t");

      if(o->shortVar != 0 && o->longVar != 0){
        pos += printf("%s", o->longVar);
      }else if(o->shortVar != 0){
        pos += printf("%c", o->shortVar);
      }else if(o->longVar != 0){
        pos += printf("%s", o->longVar);
      }

      pos += print_option_value(o);
      printf("\n");
    }
  }
}


void option_print_current(option_help * args){
  print_current_option_section(args, OPTION_REQUIRED_ARGUMENT);
  print_current_option_section(args, OPTION_OPTIONAL_ARGUMENT);
  print_current_option_section(args, OPTION_FLAG);
}

static void option_parse_token(char ** argv, int * flag_parsed_next, int * requiredArgsSeen, options_all_t * opt_all, int * error, int * print_help){
  char * txt = argv[0];
  char * arg = strstr(txt, "=");

  int replaced_equal = 0;
  int i = 0;
  if(arg != NULL){
    arg[0] = 0;
    arg++;
    replaced_equal = 1;
  }
  *flag_parsed_next = 0;

  for(int m = 0; m < opt_all->module_count; m++ ){
    option_help * args = opt_all->modules[m].options;
    if(args == NULL) continue;
    // try to find matching option help
    for(option_help * o = args; o->shortVar != 0 || o->longVar != 0 || o->help != NULL ; o++ ){
      if( o->shortVar == 0 && o->longVar == 0 ){
        // section
        continue;
      }
      if ( (txt[0] == '-' && o->shortVar == txt[1]) || (strlen(txt) > 2 && txt[0] == '-' && txt[1] == '-' && o->longVar != NULL && strcmp(txt + 2, o->longVar) == 0)){
        // now process the option.
        switch(o->arg){
          case (OPTION_FLAG):{
            assert(o->type == 'd');
            if(arg != NULL){
              int val = atoi(arg);
              (*(int*) o->variable) = (val < 0) ? 0 : val;
            }else{
              (*(int*) o->variable)++;
            }
            break;
          }
          case (OPTION_OPTIONAL_ARGUMENT):
          case (OPTION_REQUIRED_ARGUMENT):{
            // check if next is an argument
            if(arg == NULL){
              if(o->shortVar == txt[1] && txt[2] != 0){
                arg = & txt[2];
              }else{
                // simply take the next value as argument
                i++;
                arg = argv[1];
                *flag_parsed_next = 1;
              }
            }

            if(arg == NULL){
              const char str[] = {o->shortVar, 0};
              printf("Error, argument missing for option %s\n", (o->longVar != NULL) ? o->longVar : str);
              exit(1);
            }

            switch(o->type){
              case('p'):{
                // call the function in the variable
                void(*fp)() = o->variable;
                fp(arg);
                break;
              }
              case('F'):{
                *(double*) o->variable = atof(arg);
                break;
              }
              case('f'):{
                *(float*) o->variable = atof(arg);
                break;
              }
              case('d'):{
                int64_t val = string_to_bytes(arg);
                if (val > INT_MAX || val < INT_MIN){
                  printf("WARNING: parsing the number %s to integer, this produced an overflow!\n", arg);
                }
                *(int*) o->variable = val;
                break;
              }
              case('H'):
              case('s'):{
                (*(char **) o->variable) = strdup(arg);
                break;
              }
              case('c'):{
                (*(char *)o->variable) = arg[0];
                if(strlen(arg) > 1){
                  printf("Error, ignoring remainder of string for option %c (%s).\n", o->shortVar, o->longVar);
                }
	      }
              case('l'):{
                *(long long*) o->variable = string_to_bytes(arg);
                break;
	      }
              case('u'):{
                *(uint64_t*) o->variable = string_to_bytes(arg);
                break;
              }
              default:
                printf("ERROR: Unknown option type %c\n", o->type);
            }
          }
        }
        if(replaced_equal){
          arg[-1] = '=';
        }

        if(o->arg == OPTION_REQUIRED_ARGUMENT){
          (*requiredArgsSeen)++;
        }

        return;
      }
    }
  }

  if(strcmp(txt, "-h") == 0 || strcmp(txt, "--help") == 0){
    *print_help = 1;
  }else{
    *error = 1;
  }
}

int option_parse_key_value(char * key, char *val, options_all_t * opt_all){
  int flag_parsed_next;
  int error = 0;
  int requiredArgsSeen = 0;
  int print_help = 0;
  char value[1024];
  sprintf(value, "%s=%s", key, val);
  char * argv[2] = {value, NULL};
  option_parse_token(argv, & flag_parsed_next, & requiredArgsSeen, opt_all, & error, & print_help);
  return error;
}

int option_parse(int argc, char ** argv, options_all_t * opt_all){
  int error = 0;
  int requiredArgsSeen = 0;
  int requiredArgsNeeded = 0;
  int i;
  int printhelp = 0;

  for(int m = 0; m < opt_all->module_count; m++ ){
    option_help * args = opt_all->modules[m].options;
    if(args == NULL) continue;
    for(option_help * o = args; o->shortVar != 0 || o->longVar != 0 ; o++ ){
      if(o->arg == OPTION_REQUIRED_ARGUMENT){
        requiredArgsNeeded++;
      }
    }
  }

  for(i=1; i < argc; i++){
    int flag_parsed_next;
    option_parse_token(& argv[i], & flag_parsed_next, & requiredArgsSeen, opt_all, & error, & printhelp);
    if (flag_parsed_next){
      i++;
    }
    if(error){
      printf("Error invalid argument: %s\n", argv[i]);
    }
  }

<<<<<<< HEAD
=======
  if( requiredArgsSeen != requiredArgsNeeded ){
    printf("Error: Missing some required arguments\n\n");
    printhelp = 1;
  }

>>>>>>> 09215564
  if(error != 0){
    printf("Invalid options\n");
    printhelp = 1;
  }

  if(printhelp == 1){
    printf("Synopsis %s\n", argv[0]);
    for(int m = 0; m < opt_all->module_count; m++ ){
      option_help * args = opt_all->modules[m].options;
      if(args == NULL) continue;
      char * prefix = opt_all->modules[m].prefix;
      if(prefix != NULL){
        printf("\n\nModule %s\n", prefix);
      }
      option_print_help(args);
    }
    exit(0);
  }

  return i;
}<|MERGE_RESOLUTION|>--- conflicted
+++ resolved
@@ -390,14 +390,12 @@
     }
   }
 
-<<<<<<< HEAD
-=======
   if( requiredArgsSeen != requiredArgsNeeded ){
+	  printf("Seen = %d, needed = %d\n", requiredArgsSeen, requiredArgsNeeded);
     printf("Error: Missing some required arguments\n\n");
     printhelp = 1;
   }
 
->>>>>>> 09215564
   if(error != 0){
     printf("Invalid options\n");
     printhelp = 1;

/* -*- mode: c; c-basic-offset: 8; indent-tabs-mode: nil; -*-
 * vim:expandtab:shiftwidth=8:tabstop=8:
 */
/******************************************************************************\
*                                                                              *
*        Copyright (c) 2003, The Regents of the University of California       *
*      See the file COPYRIGHT for a complete copyright notice and license.     *
*                                                                              *
********************************************************************************
*
* Definitions and prototypes of abstract I/O interface
*
\******************************************************************************/

#ifdef HAVE_CONFIG_H
# include "config.h"
#endif

#include <assert.h>
#include <stdbool.h>

#if defined(HAVE_STRINGS_H)
#include <strings.h>
#endif

#include "aiori.h"

#if defined(HAVE_SYS_STATVFS_H)
#include <sys/statvfs.h>
#endif

#if defined(HAVE_SYS_STATFS_H)
#include <sys/statfs.h>
#endif

/*
 * Bind the global "backend" pointer to the requested backend AIORI's
 * function table.
 */

ior_aiori_t *available_aiori[] = {
#ifdef USE_POSIX_AIORI
        &posix_aiori,
#endif
        & dummy_aiori,
#ifdef USE_HDF5_AIORI
        &hdf5_aiori,
#endif
#ifdef USE_HDFS_AIORI
        &hdfs_aiori,
#endif
#ifdef USE_IME_AIORI
        &ime_aiori,
#endif
#ifdef USE_MPIIO_AIORI
        &mpiio_aiori,
#endif
#ifdef USE_NCMPI_AIORI
        &ncmpi_aiori,
#endif
#ifdef USE_MMAP_AIORI
        &mmap_aiori,
#endif
#ifdef USE_S3_AIORI
        &s3_aiori,
        &s3_plus_aiori,
        &s3_emc_aiori,
#endif
#ifdef USE_RADOS_AIORI
        &rados_aiori,
#endif
<<<<<<< HEAD
#ifdef USE_DAOS_AIORI
        &daos_aiori,
        &dfs_aiori,
=======
#ifdef USE_GFARM_AIORI
        &gfarm_aiori,
>>>>>>> 09215564
#endif
        NULL
};

void * airoi_update_module_options(const ior_aiori_t * backend, options_all_t * opt){
  if (backend->get_options == NULL)
    return NULL;
  char * name = backend->name;
  ior_aiori_t **tmp = available_aiori;
  for (int i=1; *tmp != NULL; ++tmp, i++) {
    if (strcmp(opt->modules[i].prefix, name) == 0){
      opt->modules[i].options = (*tmp)->get_options(& opt->modules[i].defaults,  opt->modules[i].defaults);
      return opt->modules[i].defaults;
    }
  }
  return NULL;
}

options_all_t * airoi_create_all_module_options(option_help * global_options){
  int airoi_c = aiori_count();
  options_all_t * opt = malloc(sizeof(options_all_t));
  opt->module_count = airoi_c + 1;
  opt->modules = malloc(sizeof(option_module) * (airoi_c + 1));
  opt->modules[0].prefix = NULL;
  opt->modules[0].options = global_options;
  ior_aiori_t **tmp = available_aiori;
  for (int i=1; *tmp != NULL; ++tmp, i++) {
    opt->modules[i].prefix = (*tmp)->name;
    if((*tmp)->get_options != NULL){
      opt->modules[i].options = (*tmp)->get_options(& opt->modules[i].defaults, NULL);
    }else{
      opt->modules[i].options = NULL;
    }
  }
  return opt;
}

void aiori_supported_apis(char * APIs, char * APIs_legacy, enum bench_type type)
{
        ior_aiori_t **tmp = available_aiori;
        char delimiter = ' ';

        while (*tmp != NULL)
        {
                if ((type == MDTEST) && !(*tmp)->enable_mdtest)
                {
                    tmp++;
                    continue;
                }

                if (delimiter == ' ')
                {
                        APIs += sprintf(APIs, "%s", (*tmp)->name);
                        delimiter = '|';
                }
                else
                        APIs += sprintf(APIs, "%c%s", delimiter, (*tmp)->name);

                if ((*tmp)->name_legacy != NULL)
                        APIs_legacy += sprintf(APIs_legacy, "%c%s",
                                               delimiter, (*tmp)->name_legacy);
                tmp++;
        }
}

/**
 * Default statfs implementation.
 *
 * @param[in]  path       Path to run statfs on
 * @param[out] statfs_buf AIORI statfs buffer
 *
 * This function provides a AIORI statfs for POSIX-compliant filesystems. It
 * uses statvfs is available and falls back on statfs.
 */
int aiori_posix_statfs (const char *path, ior_aiori_statfs_t *stat_buf, IOR_param_t * param)
{
        int ret;
#if defined(HAVE_STATVFS)
        struct statvfs statfs_buf;

        ret = statvfs (path, &statfs_buf);
#else
        struct statfs statfs_buf;

        ret = statfs (path, &statfs_buf);
#endif
        if (-1 == ret) {
                return -1;
        }

        stat_buf->f_bsize = statfs_buf.f_bsize;
        stat_buf->f_blocks = statfs_buf.f_blocks;
        stat_buf->f_bfree = statfs_buf.f_bfree;
        stat_buf->f_files = statfs_buf.f_files;
        stat_buf->f_ffree = statfs_buf.f_ffree;

        return 0;
}

int aiori_posix_mkdir (const char *path, mode_t mode, IOR_param_t * param)
{
        return mkdir (path, mode);
}

int aiori_posix_rmdir (const char *path, IOR_param_t * param)
{
        return rmdir (path);
}

int aiori_posix_access (const char *path, int mode, IOR_param_t * param)
{
        return access (path, mode);
}

int aiori_posix_stat (const char *path, struct stat *buf, IOR_param_t * param)
{
        return stat (path, buf);
}

char* aiori_get_version()
{
  return "";
}

static bool is_initialized = false;

static void init_or_fini_internal(const ior_aiori_t *test_backend,
                                  const bool init)
{
        if (init)
        {
                if (test_backend->initialize)
                        test_backend->initialize();
        }
        else
        {
                if (test_backend->finalize)
                        test_backend->finalize();
        }
}

static void init_or_fini(IOR_test_t *tests, const bool init)
{
        /* Sanity check, we were compiled with SOME backend, right? */
        if (0 == aiori_count ()) {
                ERR("No IO backends compiled into aiori.  "
                    "Run 'configure --with-<backend>', and recompile.");
        }

        /* Pointer to the initialize of finalize function */


        /* if tests is NULL, initialize or finalize all available backends */
        if (tests == NULL)
        {
                for (ior_aiori_t **tmp = available_aiori ; *tmp != NULL; ++tmp)
                        init_or_fini_internal(*tmp, init);

                return;
        }

        for (IOR_test_t *t = tests; t != NULL; t = t->next)
        {
                IOR_param_t *params = &t->params;
                assert(params != NULL);

                const ior_aiori_t *test_backend = params->backend;
                assert(test_backend != NULL);

                init_or_fini_internal(test_backend, init);
        }
}


/**
 * Initialize IO backends.
 *
 * @param[in]  tests      Pointers to the first test
 *
 * This function initializes all backends which will be used. If tests is NULL
 * all available backends are initialized.
 */
void aiori_initialize(IOR_test_t *tests)
{
        if (is_initialized)
            return;

        init_or_fini(tests, true);

        is_initialized = true;
}

/**
 * Finalize IO backends.
 *
 * @param[in]  tests      Pointers to the first test
 *
 * This function finalizes all backends which were used. If tests is NULL
 * all available backends are finialized.
 */
void aiori_finalize(IOR_test_t *tests)
{
        if (!is_initialized)
            return;

        is_initialized = false;

        init_or_fini(tests, false);
}

const ior_aiori_t *aiori_select (const char *api)
{
        char warn_str[256] = {0};
        for (ior_aiori_t **tmp = available_aiori ; *tmp != NULL; ++tmp) {
                char *name_leg = (*tmp)->name_legacy;
                if (NULL != api &&
                    (strcasecmp(api, (*tmp)->name) != 0) &&
                    (name_leg == NULL || strcasecmp(api, name_leg) != 0))
                    continue;

                if (name_leg != NULL && strcasecmp(api, name_leg) == 0)
                {
                        snprintf(warn_str, 256, "%s backend is deprecated use %s"
                                 " instead", api, (*tmp)->name);
                        WARN(warn_str);
                }

                if (NULL == (*tmp)->statfs) {
                        (*tmp)->statfs = aiori_posix_statfs;
                        snprintf(warn_str, 256, "assuming POSIX-based backend for"
                                 " %s statfs call", api);
                        WARN(warn_str);
                }
                if (NULL == (*tmp)->mkdir) {
                        (*tmp)->mkdir = aiori_posix_mkdir;
                        snprintf(warn_str, 256, "assuming POSIX-based backend for"
                                 " %s mkdir call", api);
                        WARN(warn_str);
                }
                if (NULL == (*tmp)->rmdir) {
                        (*tmp)->rmdir = aiori_posix_rmdir;
                        snprintf(warn_str, 256, "assuming POSIX-based backend for"
                                 " %s rmdir call", api);
                        WARN(warn_str);
                }
                if (NULL == (*tmp)->access) {
                        (*tmp)->access = aiori_posix_access;
                        snprintf(warn_str, 256, "assuming POSIX-based backend for"
                                 " %s access call", api);
                        WARN(warn_str);
                }
                if (NULL == (*tmp)->stat) {
                        (*tmp)->stat = aiori_posix_stat;
                        snprintf(warn_str, 256, "assuming POSIX-based backend for"
                                 " %s stat call", api);
                        WARN(warn_str);
                }

                return *tmp;
        }

        return NULL;
}

int aiori_count (void)
{
        return sizeof (available_aiori)/sizeof(available_aiori[0]) - 1;
}

const char *aiori_default (void)
{
        if (aiori_count () > 0) {
                return available_aiori[0]->name;
        }

        return NULL;
}<|MERGE_RESOLUTION|>--- conflicted
+++ resolved
@@ -42,6 +42,10 @@
 #ifdef USE_POSIX_AIORI
         &posix_aiori,
 #endif
+#ifdef USE_DAOS_AIORI
+        &daos_aiori,
+        &dfs_aiori,
+#endif
         & dummy_aiori,
 #ifdef USE_HDF5_AIORI
         &hdf5_aiori,
@@ -69,14 +73,8 @@
 #ifdef USE_RADOS_AIORI
         &rados_aiori,
 #endif
-<<<<<<< HEAD
-#ifdef USE_DAOS_AIORI
-        &daos_aiori,
-        &dfs_aiori,
-=======
 #ifdef USE_GFARM_AIORI
         &gfarm_aiori,
->>>>>>> 09215564
 #endif
         NULL
 };

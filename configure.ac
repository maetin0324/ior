#                                               -*- Autoconf -*-
# Process this file with autoconf to produce a configure script.

AC_PREREQ([2.62])

AC_INIT([META_PACKAGE_NAME],[META_PACKAGE_VERSION],[],[META_PACKAGE_NAME])
AC_CONFIG_MACRO_DIR([config])

X_AC_META

AC_CONFIG_AUX_DIR([config])
AC_CONFIG_SRCDIR([src/ior.c])
AC_CONFIG_HEADER([src/config.h])

AC_CANONICAL_HOST

# Automake support
AM_INIT_AUTOMAKE([check-news dist-bzip2 gnu no-define foreign subdir-objects])
m4_ifdef([AM_SILENT_RULES], [AM_SILENT_RULES([yes])])
AM_MAINTAINER_MODE

# Check for system-specific stuff
case "${host_os}" in
  *linux*)
    ;;
  *darwin*)
    CPPFLAGS="${CPPFLAGS} -D_DARWIN_C_SOURCE"
    ;;
  *)
    ;;
esac

# Checks for programs

# We can't do anything without a working MPI
AX_PROG_CC_MPI(,,[
    AC_MSG_FAILURE([MPI compiler requested, but could not use MPI.])
])

AC_PROG_RANLIB
# No reason not to require modern C at this point
AC_PROG_CC_C99

# Checks for libraries.

# Checks for header files.
AC_CHECK_HEADERS([fcntl.h libintl.h stdlib.h string.h strings.h sys/ioctl.h sys/param.h sys/statfs.h sys/statvfs.h sys/time.h sys/param.h sys/mount.h unistd.h wchar.h hdfs.h beegfs/beegfs.h])

# Checks for typedefs, structures, and compiler characteristics.
AC_TYPE_SIZE_T

# Checks for library functions.
AC_CHECK_FUNCS([sysconf gettimeofday memset mkdir pow putenv realpath regcomp sqrt strcasecmp strchr strerror strncasecmp strstr uname statfs statvfs])
AC_SEARCH_LIBS([sqrt], [m], [],
        [AC_MSG_ERROR([Math library not found])])

# Check for gpfs availability
AC_ARG_WITH([gpfs],
        [AS_HELP_STRING([--with-gpfs],
                [support configurable GPFS @<:@default=check@:>@])],
        [], [with_gpfs=check])

AS_IF([test "x$with_gpfs" != xno], [
        AC_CHECK_HEADERS([gpfs.h gpfs_fcntl.h], [], [
                if test "x$with_gpfs" != xcheck; then
                        AC_MSG_FAILURE([--with-gpfs was given, <gpfs.h> and <gpfs_fcntl.h> not found])
                fi
        ])
AS_IF([test "$ac_cv_header_gpfs_h" = "yes" -o "$ac_cv_header_gpfs_fcntl_h" = "yes"], [
        AC_SEARCH_LIBS([gpfs_fcntl], [gpfs], [],
        [AC_MSG_ERROR([Library containing gpfs_fcntl symbols not found])
        ])
    ])
])

# Check for system capabilities
AC_SYS_LARGEFILE

AC_DEFINE([_XOPEN_SOURCE], [700], [C99 compatibility])

# Check for lustre availability
AC_ARG_WITH([lustre],
        [AS_HELP_STRING([--with-lustre],
                [support configurable Lustre striping values @<:@default=check@:>@])],
        [], [with_lustre=check])
AS_IF([test "x$with_lustre" != xno], [
        AC_CHECK_HEADERS([linux/lustre/lustre_user.h lustre/lustre_user.h], break, [
                if test "x$with_lustre" != xcheck -a \
                        "x$ac_cv_header_linux_lustre_lustre_user_h" = "xno" -a \
                        "x$ac_cv_header_lustre_lustre_user_h" = "xno" ; then
                        AC_MSG_FAILURE([--with-lustre was given, <lustre/lustre_user.h> not found])
                fi
        ])
])

# IME (DDN's Infinite Memory Engine) support
AC_ARG_WITH([ime],
        [AS_HELP_STRING([--with-ime],
           [support IO with IME backend @<:@default=no@:>@])],
        [],
        [with_ime=no])
AM_CONDITIONAL([USE_IME_AIORI], [test x$with_ime = xyes])
AM_COND_IF([USE_IME_AIORI],[
        AC_DEFINE([USE_IME_AIORI], [], [Build IME backend AIORI])
])

# HDF5 support
AC_ARG_WITH([hdf5],
        [AS_HELP_STRING([--with-hdf5],
           [support IO with HDF5 backend @<:@default=no@:>@])],
        [],
        [with_hdf5=no])
AM_CONDITIONAL([USE_HDF5_AIORI], [test x$with_hdf5 = xyes])
AM_COND_IF([USE_HDF5_AIORI],[
        AC_DEFINE([USE_HDF5_AIORI], [], [Build HDF5 backend AIORI])
	AC_SEARCH_LIBS([H5Pset_all_coll_metadata_ops], [hdf5])
	AC_CHECK_FUNCS([H5Pset_all_coll_metadata_ops])
])



# HDFS support
AC_ARG_WITH([hdfs],
        [AS_HELP_STRING([--with-hdfs],
           [support IO with HDFS backend @<:@default=no@:>@])],
        [],
        [with_hdfs=no])
AM_CONDITIONAL([USE_HDFS_AIORI], [test x$with_hdfs = xyes])
AM_COND_IF([USE_HDFS_AIORI],[
        AC_DEFINE([USE_HDFS_AIORI], [], [Build HDFS backend AIORI])
])

# MPIIO support
AC_ARG_WITH([mpiio],
        [AS_HELP_STRING([--with-mpiio],
           [support IO with MPI-IO backend @<:@default=yes@:>@])],
        [],
        [with_mpiio=yes])
AM_CONDITIONAL([USE_MPIIO_AIORI], [test x$with_mpiio = xyes])
AM_COND_IF([USE_MPIIO_AIORI],[
        AC_DEFINE([USE_MPIIO_AIORI], [], [Build MPIIO backend AIORI])
])

# NCMPI (Parallel netcdf) support
AC_ARG_WITH([ncmpi],
        [AS_HELP_STRING([--with-ncmpi],
           [support IO with NCMPI backend @<:@default=no@:>@])],
        [],
        [with_ncmpi=no])
AM_CONDITIONAL([USE_NCMPI_AIORI], [test x$with_ncmpi = xyes])
AM_COND_IF([USE_NCMPI_AIORI],[
        AC_DEFINE([USE_NCMPI_AIORI], [], [Build NCMPI backend AIORI])
])

# MMAP IO support
AC_ARG_WITH([mmap],
        [AS_HELP_STRING([--with-mmap],
           [support IO with MMAP backend @<:@default=yes@:>@])],
        [],
        [with_mmap=yes])
AM_CONDITIONAL([USE_MMAP_AIORI], [test x$with_mmap = xyes])
AM_COND_IF([USE_MMAP_AIORI],[
        AC_DEFINE([USE_MMAP_AIORI], [], [Build MMAP backend AIORI])
])

# POSIX IO support
AC_ARG_WITH([posix],
        [AS_HELP_STRING([--with-posix],
           [support IO with POSIX backend @<:@default=yes@:>@])],
        [],
        [with_posix=yes])
AM_CONDITIONAL([USE_POSIX_AIORI], [test x$with_posix = xyes])
AM_COND_IF([USE_POSIX_AIORI],[
        AC_DEFINE([USE_POSIX_AIORI], [], [Build POSIX backend AIORI])
])

# RADOS support
AC_ARG_WITH([rados],
        [AS_HELP_STRING([--with-rados],
           [support IO with librados backend @<:@default=no@:>@])],
        [],
        [with_rados=no])
AM_CONDITIONAL([USE_RADOS_AIORI], [test x$with_rados = xyes])
AM_COND_IF([USE_RADOS_AIORI],[
        AC_DEFINE([USE_RADOS_AIORI], [], [Build RADOS backend AIORI])
])

<<<<<<< HEAD
# DAOS Backends (DAOS and DFS) IO support require DAOS and CART/GURT
AC_ARG_WITH([cart],
    [AS_HELP_STRING([--with-cart],
	    [support IO with DAOS backends @<:@default=no@:>@])],
	    [],
    	    [with_daos=no])

AS_IF([test "x$with_cart" != xno],
    CART="yes"
    LDFLAGS="$LDFLAGS -L$with_cart/lib"
    CPPFLAGS="$CPPFLAGS -I$with_cart/include/"
    AC_CHECK_HEADERS(gurt/common.h,, [unset CART])
    AC_CHECK_LIB([gurt], [d_hash_murmur64],, [unset CART]))

AC_ARG_WITH([daos],
    [AS_HELP_STRING([--with-daos],
	    [support IO with DAOS backends @<:@default=no@:>@])],
	    [],
    	    [with_daos=no])

AS_IF([test "x$with_daos" != xno],
    DAOS="yes"
    LDFLAGS="$LDFLAGS -L$with_daos/lib"
    CPPFLAGS="$CPPFLAGS -I$with_daos/include"
    AC_CHECK_HEADERS(daos_types.h,, [unset DAOS])
    AC_CHECK_LIB([uuid], [uuid_generate],, [unset DAOS])
    AC_CHECK_LIB([daos_common], [daos_sgl_init],, [unset DAOS])
    AC_CHECK_LIB([daos], [daos_init],, [unset DAOS])
    AC_CHECK_LIB([dfs], [dfs_mkdir],, [unset DAOS]))

AM_CONDITIONAL([USE_DAOS_AIORI], [test x$DAOS = xyes])
AM_COND_IF([USE_DAOS_AIORI],[
        AC_DEFINE([USE_DAOS_AIORI], [], [Build DAOS backends AIORI])
])
=======
# Gfarm support
AC_MSG_CHECKING([for Gfarm file system])
AC_ARG_WITH([gfarm],
  [AS_HELP_STRING([--with-gfarm=GFARM_ROOT],
    [support IO with Gfarm backend @<:@default=no@:>@])],
  [], [with_gfarm=no])
AC_MSG_RESULT([$with_gfarm])
AM_CONDITIONAL([USE_GFARM_AIORI], [test x$with_gfarm != xno])
if test x$with_gfarm != xno; then
  AC_DEFINE([USE_GFARM_AIORI], [], [Build Gfarm backend AIORI])
  case x$with_gfarm in
    xyes) ;;
    *)
    CPPFLAGS="$CPPFLAGS -I$with_gfarm/include"
    LDFLAGS="$LDFLAGS -L$with_gfarm/lib" ;;
  esac
  AC_CHECK_LIB([gfarm], [gfarm_initialize],, [AC_MSG_ERROR([libgfarm not found])])
  AC_CHECK_MEMBERS([struct stat.st_mtim.tv_nsec])
fi
>>>>>>> 09215564

# aws4c is needed for the S3 backend (see --with-S3, below).
# Version 0.5.2 of aws4c is available at https://github.com/jti-lanl/aws4c.git
# Install it something like this:
#
#   cd $my_install_dir
#   git clone https://github.com/jti-lanl/aws4c.git
#   cd aws4c
#   make
#
# Then:
#   --with-S3 --with-aws4c=$my_install_dir/aws4c

aws4c_dir=
AC_ARG_WITH([aws4c],
        [AS_HELP_STRING([--with-aws4c=DIR],
           [aws4c library is needed for Amazon S3 backend])],
        [aws4c_dir="$withval"])
AM_CONDITIONAL([AWS4C_DIR], [test x$aws4c_dir != x])

# AC_SUBST([AWS4C_DIR],[$aws4c_dir])
AM_COND_IF([AWS4C_DIR],[
   AC_SUBST([AWS4C_CPPFLAGS],[-I$aws4c_dir])
   AC_SUBST([AWS4C_LDFLAGS], [-L$aws4c_dir])
])


# Amazon S3 support  [see also:  --with-aws4c]
AC_ARG_WITH([S3],
        [AS_HELP_STRING([--with-S3],
           [support IO with Amazon S3 backend @<:@default=no@:>@])],
        [],
        [with_S3=no])
AM_CONDITIONAL([USE_S3_AIORI], [test x$with_S3 = xyes])
AM_COND_IF([USE_S3_AIORI],[
        AC_DEFINE([USE_S3_AIORI], [], [Build Amazon-S3 backend AIORI])
])

err=0
AS_IF([test "x$with_S3" != xno], [
            AC_MSG_NOTICE([beginning of S3-related checks])

            # save user's values, while we use AC_CHECK_HEADERS with $AWS4C_DIR
            ORIG_CPPFLAGS=$CPPFLAGS
            ORIG_LDFLAGS=$LDFLAGS

            CPPFLAGS="$CPPFLAGS $AWS4C_CPPFLAGS"
            LDFLAGS=" $LDFLAGS  $AWS4C_LDFLAGS"

            AC_CHECK_HEADERS([aws4c.h], [], [err=1])
            AC_CHECK_HEADERS([libxml/parser.h], [], [err=1])

            # Autotools thinks searching for a library means I want it added to LIBS
            ORIG_LIBS=$LIBS
            AC_CHECK_LIB([curl], [curl_easy_init], [], [err=1])
            AC_CHECK_LIB([xml2], [xmlDocGetRootElement], [], [err=1])
            AC_CHECK_LIB([aws4c], [s3_get], [], [err=1], [-lcurl -lxml2 -lcrypto])
            LIBS=$ORIG_LIBS

            AC_MSG_NOTICE([end of S3-related checks])
            if test "$err" == 1; then
                AC_MSG_FAILURE([S3 support is missing.  dnl
Make sure you have access to libaws4c, libcurl, libxml2, and libcrypto.  dnl
Consider --with-aws4c=, CPPFLAGS, LDFLAGS, etc])
            fi

            # restore user's values
            CPPFLAGS=$ORIG_CPPFLAGS
            LDFLAGS=$ORIG_LDFLAGS
])


# Enable building "IOR", in all capitals
AC_ARG_ENABLE([caps],
        [AS_HELP_STRING([--enable-caps],
          [build "IOR" binary (name is in all-caps) @<:@default=no@:>@])],
        [], [enable_caps=no])
AM_CONDITIONAL([USE_CAPS], [test x$enable_caps = xyes])


AC_CONFIG_FILES([Makefile
                 src/Makefile
                 contrib/Makefile
                 doc/Makefile])
AC_OUTPUT<|MERGE_RESOLUTION|>--- conflicted
+++ resolved
@@ -185,7 +185,6 @@
         AC_DEFINE([USE_RADOS_AIORI], [], [Build RADOS backend AIORI])
 ])
 
-<<<<<<< HEAD
 # DAOS Backends (DAOS and DFS) IO support require DAOS and CART/GURT
 AC_ARG_WITH([cart],
     [AS_HELP_STRING([--with-cart],
@@ -220,7 +219,7 @@
 AM_COND_IF([USE_DAOS_AIORI],[
         AC_DEFINE([USE_DAOS_AIORI], [], [Build DAOS backends AIORI])
 ])
-=======
+
 # Gfarm support
 AC_MSG_CHECKING([for Gfarm file system])
 AC_ARG_WITH([gfarm],
@@ -240,7 +239,6 @@
   AC_CHECK_LIB([gfarm], [gfarm_initialize],, [AC_MSG_ERROR([libgfarm not found])])
   AC_CHECK_MEMBERS([struct stat.st_mtim.tv_nsec])
 fi
->>>>>>> 09215564
 
 # aws4c is needed for the S3 backend (see --with-S3, below).
 # Version 0.5.2 of aws4c is available at https://github.com/jti-lanl/aws4c.git

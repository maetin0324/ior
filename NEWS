--- conflicted
+++ resolved
@@ -19,11 +19,7 @@
 - Added support for JSON output (Enno Zickler, U Hamburg; Julian Kunkel, U
   Reading)
 - Added dummy AIORI (Julian Kunkel, U Reading)
-<<<<<<< HEAD
-- 0870ad78b3b022bcd30392a8990ba4e5090d6e34
-=======
 - Added support for HDF5 collective metadata operations (Rob Latham, ANL)
->>>>>>> 11469ac5
 
 General user improvements:
 
@@ -42,11 +38,8 @@
 - Improvements to build process (Nathan Hjelm, LANL; Ian Kirker, UCL)
 - Added continuous integration support (Enno Zickler, U Hamburg)
 - Added better support for automated testing (Julian Kunkel, U Reading)
-<<<<<<< HEAD
-=======
 - Rewritten option handling to improve support for backend-specific options
   (Julian Kunkel, U Reading)
->>>>>>> 11469ac5
 
 Known issues:
 
